/*
  This file is part of p4est.
  p4est is a C library to manage a collection (a forest) of multiple
  connected adaptive quadtrees or octrees in parallel.

  Copyright (C) 2010 The University of Texas System
  Additional copyright (C) 2011 individual authors
  Written by Carsten Burstedde, Lucas C. Wilcox, and Tobin Isaac

  p4est is free software; you can redistribute it and/or modify
  it under the terms of the GNU General Public License as published by
  the Free Software Foundation; either version 2 of the License, or
  (at your option) any later version.

  p4est is distributed in the hope that it will be useful,
  but WITHOUT ANY WARRANTY; without even the implied warranty of
  MERCHANTABILITY or FITNESS FOR A PARTICULAR PURPOSE.  See the
  GNU General Public License for more details.

  You should have received a copy of the GNU General Public License
  along with p4est; if not, write to the Free Software Foundation, Inc.,
  51 Franklin Street, Fifth Floor, Boston, MA 02110-1301, USA.
*/

#ifdef P4_TO_P8
#include <p8est_bits.h>
#else
#include <p4est_bits.h>
#endif /* !P4_TO_P8 */

void
p4est_quadrant_print (int log_priority, const p4est_quadrant_t * q)
{
#ifdef P4_TO_P8
  P4EST_LOGF (log_priority, "x 0x%x y 0x%x z 0x%x level %d\n",
              q->x, q->y, q->z, q->level);
#else
  P4EST_LOGF (log_priority, "x 0x%x y 0x%x level %d\n", q->x, q->y, q->level);
#endif
}

int
p4est_quadrant_is_equal (const p4est_quadrant_t * q1,
                         const p4est_quadrant_t * q2)
{
  P4EST_ASSERT (p4est_quadrant_is_node (q1, 1) ||
                p4est_quadrant_is_extended (q1));
  P4EST_ASSERT (p4est_quadrant_is_node (q2, 1) ||
                p4est_quadrant_is_extended (q2));

  return (q1->level == q2->level && q1->x == q2->x && q1->y == q2->y)
#ifdef P4_TO_P8
    && (q1->z == q2->z)
#endif
    ;
}

void
p4est_quadrant_copy (const p4est_quadrant_t * q, p4est_quadrant_t * copy)
{
  P4EST_ASSERT (p4est_quadrant_is_extended (q));

  copy->x = q->x;
  copy->y = q->y;
#ifdef P4_TO_P8
  copy->z = q->z;
#endif
  copy->level = q->level;
}

int
p4est_quadrant_overlaps (const p4est_quadrant_t * q1,
                         const p4est_quadrant_t * q2)
{
  int8_t              level = SC_MIN (q1->level, q2->level);
  p4est_qcoord_t      mask =
    ((p4est_qcoord_t) - 1) << (P4EST_MAXLEVEL - level);

  if (((q1->x ^ q2->x) & mask) || ((q1->y ^ q2->y) & mask)
#ifdef P4_TO_P8
      || ((q1->z ^ q2->z) & mask)
#endif
      || 0) {
    return 0;
  }

  return 1;
}

int
p4est_quadrant_is_equal_piggy (const p4est_quadrant_t * q1,
                               const p4est_quadrant_t * q2)
{
  return
    q1->p.which_tree == q2->p.which_tree && p4est_quadrant_is_equal (q1, q2);
}

int
p4est_quadrant_compare (const void *v1, const void *v2)
{
  const p4est_quadrant_t *q1 = (const p4est_quadrant_t *) v1;
  const p4est_quadrant_t *q2 = (const p4est_quadrant_t *) v2;

  uint32_t            exclorx, exclory, exclorxy, exclor;
#ifdef P4_TO_P8
  uint32_t            exclorz;
#endif
  int64_t             p1, p2, diff;

  P4EST_ASSERT (p4est_quadrant_is_node (q1, 1) ||
                p4est_quadrant_is_extended (q1));
  P4EST_ASSERT (p4est_quadrant_is_node (q2, 1) ||
                p4est_quadrant_is_extended (q2));

  /* these are unsigned variables that inherit the sign bits */
  exclorx = q1->x ^ q2->x;
  exclory = q1->y ^ q2->y;
  exclor = exclorxy = exclorx | exclory;
#ifdef P4_TO_P8
  exclorz = q1->z ^ q2->z;
  exclor = exclorxy | exclorz;
#endif

  if (!exclor) {
    return (int) q1->level - (int) q2->level;
  }

#ifdef P4_TO_P8
  /* if (exclor ^ exclorz) > exclorz, then exclorxy has a more significant bit
   * than exclorz; also exclor and (exclor ^ exclorz) cannot be equal */
  if (exclorz > (exclor ^ exclorz)) {
    p1 = q1->z + ((q1->z >= 0) ? 0 : ((int64_t) 1 << (P4EST_MAXLEVEL + 2)));
    p2 = q2->z + ((q2->z >= 0) ? 0 : ((int64_t) 1 << (P4EST_MAXLEVEL + 2)));
  }
  else
#if 0
    ;
#endif
#endif
  if (exclory > (exclorxy ^ exclory)) {
    p1 = q1->y + ((q1->y >= 0) ? 0 : ((int64_t) 1 << (P4EST_MAXLEVEL + 2)));
    p2 = q2->y + ((q2->y >= 0) ? 0 : ((int64_t) 1 << (P4EST_MAXLEVEL + 2)));
  }
  else {
    p1 = q1->x + ((q1->x >= 0) ? 0 : ((int64_t) 1 << (P4EST_MAXLEVEL + 2)));
    p2 = q2->x + ((q2->x >= 0) ? 0 : ((int64_t) 1 << (P4EST_MAXLEVEL + 2)));
  }
  diff = p1 - p2;
  return (diff == 0) ? 0 : ((diff < 0) ? -1 : 1);
}

int
p4est_quadrant_disjoint (const void *a, const void *b)
{
  const p4est_quadrant_t *q = (p4est_quadrant_t *) a;
  const p4est_quadrant_t *r = (p4est_quadrant_t *) b;
  int8_t              level = SC_MIN (q->level, r->level);
  p4est_qcoord_t      mask =
    ((p4est_qcoord_t) - 1) << (P4EST_MAXLEVEL - level);

  if (((q->x ^ r->x) & mask) || ((q->y ^ r->y) & mask)
#ifdef P4_TO_P8
      || ((q->z ^ r->z) & mask)
#endif
      || 0) {
    return p4est_quadrant_compare (a, b);
  }

  return 0;
}

int
p4est_quadrant_compare_piggy (const void *v1, const void *v2)
{
  const p4est_quadrant_t *q1 = (const p4est_quadrant_t *) v1;
  const p4est_quadrant_t *q2 = (const p4est_quadrant_t *) v2;

  /* expect non-negative tree information */
  /* *INDENT-OFF* horrible indent bug */
  const p4est_topidx_t diff =
    q1->p.which_tree - q2->p.which_tree;        /* same type */
  /* *INDENT-ON* */

  P4EST_ASSERT (q1->p.which_tree >= 0 && q2->p.which_tree >= 0);

  return (diff == 0) ?
    p4est_quadrant_compare (v1, v2) : ((diff < 0) ? -1 : 1);
}

int
p4est_quadrant_compare_local_num (const void *v1, const void *v2)
{
  const p4est_quadrant_t *q1 = (const p4est_quadrant_t *) v1;
  const p4est_quadrant_t *q2 = (const p4est_quadrant_t *) v2;

  return p4est_locidx_compare (&q1->p.piggy3.local_num,
                               &q2->p.piggy3.local_num);
}

int
p4est_quadrant_equal_fn (const void *v1, const void *v2, const void *u)
{
  const p4est_quadrant_t *q1 = (const p4est_quadrant_t *) v1;
  const p4est_quadrant_t *q2 = (const p4est_quadrant_t *) v2;

  P4EST_ASSERT (p4est_quadrant_is_extended (q1));
  P4EST_ASSERT (p4est_quadrant_is_extended (q2));

  return q1->level == q2->level && q1->x == q2->x && q1->y == q2->y
#ifdef P4_TO_P8
    && q1->z == q2->z
#endif
    ;
}

unsigned
p4est_quadrant_hash_fn (const void *v, const void *u)
{
  const p4est_quadrant_t *q = (const p4est_quadrant_t *) v;
  uint32_t            a, b, c;

  P4EST_ASSERT (p4est_quadrant_is_extended (q));

  a = (uint32_t) q->x;
  b = (uint32_t) q->y;
#ifndef P4_TO_P8
  c = (uint32_t) q->level;
#else
  c = (uint32_t) q->z;
  sc_hash_mix (a, b, c);
  a += (uint32_t) q->level;
#endif
  sc_hash_final (a, b, c);

  return (unsigned) c;
}

int
p4est_node_equal_piggy_fn (const void *v1, const void *v2, const void *u)
{
  const p4est_quadrant_t *q1 = (const p4est_quadrant_t *) v1;
  const p4est_quadrant_t *q2 = (const p4est_quadrant_t *) v2;
#ifdef P4EST_ENABLE_DEBUG
  const int           clamped = *(int *) u;
#endif

  P4EST_ASSERT (p4est_quadrant_is_node (q1, clamped));
  P4EST_ASSERT (p4est_quadrant_is_node (q2, clamped));

  return
    q1->p.which_tree == q2->p.which_tree && q1->x == q2->x && q1->y == q2->y
#ifdef P4_TO_P8
    && q1->z == q2->z
#endif
    ;
}

unsigned
p4est_node_hash_piggy_fn (const void *v, const void *u)
{
  const p4est_quadrant_t *q = (const p4est_quadrant_t *) v;
#ifdef P4EST_ENABLE_DEBUG
  const int           clamped = *(int *) u;
#endif
  uint32_t            a, b, c;

  P4EST_ASSERT (p4est_quadrant_is_node (q, clamped));

  a = (uint32_t) q->x;
  b = (uint32_t) q->y;
#ifndef P4_TO_P8
  c = (uint32_t) q->p.which_tree;
#else
  c = (uint32_t) q->z;
  sc_hash_mix (a, b, c);
  a += (uint32_t) q->p.which_tree;
#endif
  sc_hash_final (a, b, c);

  return (unsigned) c;
}

void
p4est_node_clamp_inside (const p4est_quadrant_t * n, p4est_quadrant_t * r)
{
  P4EST_ASSERT (p4est_quadrant_is_node (n, 0));

  r->x = (n->x == P4EST_ROOT_LEN) ? (P4EST_ROOT_LEN - 1) : n->x;
  r->y = (n->y == P4EST_ROOT_LEN) ? (P4EST_ROOT_LEN - 1) : n->y;
#ifdef P4_TO_P8
  r->z = (n->z == P4EST_ROOT_LEN) ? (P4EST_ROOT_LEN - 1) : n->z;
#endif
  r->level = P4EST_MAXLEVEL;
  P4EST_ASSERT (p4est_quadrant_is_node (r, 1));
}

void
p4est_node_unclamp (p4est_quadrant_t * n)
{
  P4EST_ASSERT (p4est_quadrant_is_node (n, 1));

  if (n->x == P4EST_ROOT_LEN - 1)
    n->x = P4EST_ROOT_LEN;
  if (n->y == P4EST_ROOT_LEN - 1)
    n->y = P4EST_ROOT_LEN;
#ifdef P4_TO_P8
  if (n->z == P4EST_ROOT_LEN - 1)
    n->z = P4EST_ROOT_LEN;
#endif
  P4EST_ASSERT (p4est_quadrant_is_node (n, 0));
}

void
p4est_node_to_quadrant (const p4est_quadrant_t * n, int level,
                        p4est_quadrant_t * q)
{
  P4EST_ASSERT (p4est_quadrant_is_node (n, 1));
  P4EST_ASSERT (0 <= level && level <= P4EST_QMAXLEVEL);

  q->x = n->x & ~((1 << (P4EST_MAXLEVEL - level)) - 1);
  q->y = n->y & ~((1 << (P4EST_MAXLEVEL - level)) - 1);
#ifdef P4_TO_P8
  q->z = n->z & ~((1 << (P4EST_MAXLEVEL - level)) - 1);
#endif
  q->level = (int8_t) level;

  P4EST_ASSERT (p4est_quadrant_is_valid (q));
}

int
p4est_quadrant_contains_node (const p4est_quadrant_t * q,
                              const p4est_quadrant_t * n)
{
  const p4est_qcoord_t qlen = P4EST_QUADRANT_LEN (q->level);

  P4EST_ASSERT (p4est_quadrant_is_valid (q));
  P4EST_ASSERT (p4est_quadrant_is_node (n, 1));

  return
    (q->x <= n->x && n->x < q->x + qlen) &&
    (q->y <= n->y && n->y < q->y + qlen)
#ifdef P4_TO_P8
    && (q->z <= n->z && n->z < q->z + qlen)
#endif
    ;
}

int
p4est_quadrant_ancestor_id (const p4est_quadrant_t * q, int level)
{
  int                 id = 0;

  P4EST_ASSERT (p4est_quadrant_is_extended (q));
  P4EST_ASSERT (0 <= level && level <= P4EST_MAXLEVEL);
  P4EST_ASSERT ((int) q->level >= level);

  if (level == 0) {
    return 0;
  }

  id |= ((q->x & P4EST_QUADRANT_LEN (level)) ? 0x01 : 0);
  id |= ((q->y & P4EST_QUADRANT_LEN (level)) ? 0x02 : 0);
#ifdef P4_TO_P8
  id |= ((q->z & P4EST_QUADRANT_LEN (level)) ? 0x04 : 0);
#endif

  return id;
}

int
p4est_quadrant_child_id (const p4est_quadrant_t * q)
{
  return p4est_quadrant_ancestor_id (q, (int) q->level);
}

int
p4est_quadrant_is_inside_root (const p4est_quadrant_t * q)
{
  return
    (q->x >= 0 && q->x < P4EST_ROOT_LEN) &&
    (q->y >= 0 && q->y < P4EST_ROOT_LEN) &&
#ifdef P4_TO_P8
    (q->z >= 0 && q->z < P4EST_ROOT_LEN) &&
#endif
    1;
}

int
p4est_quadrant_is_inside_3x3 (const p4est_quadrant_t * q)
{
  return
    (q->x >= -P4EST_ROOT_LEN &&
     q->x <= P4EST_ROOT_LEN + (P4EST_ROOT_LEN - 1)) &&
    (q->y >= -P4EST_ROOT_LEN &&
     q->y <= P4EST_ROOT_LEN + (P4EST_ROOT_LEN - 1)) &&
#ifdef P4_TO_P8
    (q->z >= -P4EST_ROOT_LEN &&
     q->z <= P4EST_ROOT_LEN + (P4EST_ROOT_LEN - 1)) &&
#endif
    1;
}

int
p4est_quadrant_is_outside_face (const p4est_quadrant_t * q)
{
  int                 outface[P4EST_DIM];

  outface[0] = (int) (q->x < 0 || q->x >= P4EST_ROOT_LEN);
  outface[1] = (int) (q->y < 0 || q->y >= P4EST_ROOT_LEN);
#ifdef P4_TO_P8
  outface[2] = (int) (q->z < 0 || q->z >= P4EST_ROOT_LEN);
#endif

  return outface[0] + outface[1]
#ifdef P4_TO_P8
    + outface[2]
#endif
    == 1;
}

int
p4est_quadrant_is_outside_corner (const p4est_quadrant_t * q)
{
  return
    (q->x < 0 || q->x >= P4EST_ROOT_LEN) &&
    (q->y < 0 || q->y >= P4EST_ROOT_LEN) &&
#ifdef P4_TO_P8
    (q->z < 0 || q->z >= P4EST_ROOT_LEN) &&
#endif
    1;
}

int
p4est_quadrant_is_node (const p4est_quadrant_t * q, int inside)
{
  return
    q->level == P4EST_MAXLEVEL &&
    q->x >= 0 && q->x <= P4EST_ROOT_LEN - (inside ? 1 : 0) &&
    q->y >= 0 && q->y <= P4EST_ROOT_LEN - (inside ? 1 : 0) &&
#ifdef P4_TO_P8
    q->z >= 0 && q->z <= P4EST_ROOT_LEN - (inside ? 1 : 0) &&
#endif
    (!(q->x & ((1 << (P4EST_MAXLEVEL - P4EST_QMAXLEVEL)) - 1))
     || (inside && q->x == P4EST_ROOT_LEN - 1)) &&
    (!(q->y & ((1 << (P4EST_MAXLEVEL - P4EST_QMAXLEVEL)) - 1))
     || (inside && q->y == P4EST_ROOT_LEN - 1)) &&
#ifdef P4_TO_P8
    (!(q->z & ((1 << (P4EST_MAXLEVEL - P4EST_QMAXLEVEL)) - 1))
     || (inside && q->z == P4EST_ROOT_LEN - 1)) &&
#endif
    1;
}

int
p4est_quadrant_is_valid (const p4est_quadrant_t * q)
{
  return
    (q->level >= 0 && q->level <= P4EST_QMAXLEVEL) &&
    ((q->x & (P4EST_QUADRANT_LEN (q->level) - 1)) == 0) &&
    ((q->y & (P4EST_QUADRANT_LEN (q->level) - 1)) == 0) &&
#ifdef P4_TO_P8
    ((q->z & (P4EST_QUADRANT_LEN (q->level) - 1)) == 0) &&
#endif
    p4est_quadrant_is_inside_root (q);
}

int
p4est_quadrant_is_extended (const p4est_quadrant_t * q)
{
  return
    (q->level >= 0 && q->level <= P4EST_QMAXLEVEL) &&
    ((q->x & (P4EST_QUADRANT_LEN (q->level) - 1)) == 0) &&
    ((q->y & (P4EST_QUADRANT_LEN (q->level) - 1)) == 0) &&
#ifdef P4_TO_P8
    ((q->z & (P4EST_QUADRANT_LEN (q->level) - 1)) == 0) &&
#endif
    p4est_quadrant_is_inside_3x3 (q);
}

int
p4est_quadrant_is_sibling (const p4est_quadrant_t * q1,
                           const p4est_quadrant_t * q2)
{
  p4est_qcoord_t      exclorx, exclory;
#ifdef P4_TO_P8
  p4est_qcoord_t      exclorz;
#endif

  P4EST_ASSERT (p4est_quadrant_is_extended (q1));
  P4EST_ASSERT (p4est_quadrant_is_extended (q2));

  if (q1->level == 0) {
    return 0;
  }

  exclorx = q1->x ^ q2->x;
  exclory = q1->y ^ q2->y;
#ifdef P4_TO_P8
  exclorz = q1->z ^ q2->z;

  if (exclorx == 0 && exclory == 0 && exclorz == 0) {
    return 0;
  }
#else
  if (exclorx == 0 && exclory == 0) {
    return 0;
  }
#endif

  return
    (q1->level == q2->level) &&
    ((exclorx & ~P4EST_QUADRANT_LEN (q1->level)) == 0) &&
    ((exclory & ~P4EST_QUADRANT_LEN (q1->level)) == 0) &&
#ifdef P4_TO_P8
    ((exclorz & ~P4EST_QUADRANT_LEN (q1->level)) == 0) &&
#endif
    1;
}

int
p4est_quadrant_is_sibling_D (const p4est_quadrant_t * q1,
                             const p4est_quadrant_t * q2)
{
  p4est_quadrant_t    p1, p2;

  /* make sure the quadrant_parent functions below don't abort */
  if (q1->level == 0) {
    return 0;
  }

  /* validity of q1 and q2 is asserted in p4est_quadrant_is_equal */
  if (p4est_quadrant_is_equal (q1, q2)) {
    return 0;
  }

  p4est_quadrant_parent (q1, &p1);
  p4est_quadrant_parent (q2, &p2);

  return p4est_quadrant_is_equal (&p1, &p2);
}

#ifndef P4_TO_P8

int
p4est_quadrant_is_family (const p4est_quadrant_t * q0,
                          const p4est_quadrant_t * q1,
                          const p4est_quadrant_t * q2,
                          const p4est_quadrant_t * q3)
{
  const int8_t        level = q0->level;
  p4est_qcoord_t      inc;

  P4EST_ASSERT (p4est_quadrant_is_extended (q0));
  P4EST_ASSERT (p4est_quadrant_is_extended (q1));
  P4EST_ASSERT (p4est_quadrant_is_extended (q2));
  P4EST_ASSERT (p4est_quadrant_is_extended (q3));

  if (level == 0 || level != q1->level ||
      level != q2->level || level != q3->level) {
    return 0;
  }

  inc = P4EST_QUADRANT_LEN (level);
  return ((q0->x + inc == q1->x && q0->y == q1->y) &&
          (q0->x == q2->x && q0->y + inc == q2->y) &&
          (q1->x == q3->x && q2->y == q3->y));
}

#endif /* !P4_TO_P8 */

int
p4est_quadrant_is_familyv (const p4est_quadrant_t q[])
{
  return p4est_quadrant_is_family (&q[0], &q[1], &q[2], &q[3]
#ifdef P4_TO_P8
                                   , &q[4], &q[5], &q[6], &q[7]
#endif
    );
}

int
p4est_quadrant_is_familypv (p4est_quadrant_t * q[])
{
  return p4est_quadrant_is_family (q[0], q[1], q[2], q[3]
#ifdef P4_TO_P8
                                   , q[4], q[5], q[6], q[7]
#endif
    );
}

int
p4est_quadrant_is_parent (const p4est_quadrant_t * q,
                          const p4est_quadrant_t * r)
{
  P4EST_ASSERT (p4est_quadrant_is_extended (q));
  P4EST_ASSERT (p4est_quadrant_is_extended (r));

  return
    (q->level + 1 == r->level) &&
    (q->x == (r->x & ~P4EST_QUADRANT_LEN (r->level))) &&
    (q->y == (r->y & ~P4EST_QUADRANT_LEN (r->level))) &&
#ifdef P4_TO_P8
    (q->z == (r->z & ~P4EST_QUADRANT_LEN (r->level))) &&
#endif
    1;
}

int
p4est_quadrant_is_parent_D (const p4est_quadrant_t * q,
                            const p4est_quadrant_t * r)
{
  p4est_quadrant_t    p;

  P4EST_ASSERT (p4est_quadrant_is_extended (q));

  /* make sure the quadrant_parent function below doesn't abort */
  if (r->level == 0) {
    return 0;
  }

  /* validity of r is asserted in p4est_quadrant_parent */
  p4est_quadrant_parent (r, &p);

  return p4est_quadrant_is_equal (q, &p);
}

int
p4est_quadrant_is_ancestor (const p4est_quadrant_t * q,
                            const p4est_quadrant_t * r)
{
  p4est_qcoord_t      exclorx;
  p4est_qcoord_t      exclory;
#ifdef P4_TO_P8
  p4est_qcoord_t      exclorz;
#endif

  P4EST_ASSERT (p4est_quadrant_is_extended (q));
  P4EST_ASSERT (p4est_quadrant_is_extended (r));

  if (q->level >= r->level) {
    return 0;
  }

  exclorx = (q->x ^ r->x) >> (P4EST_MAXLEVEL - q->level);
  exclory = (q->y ^ r->y) >> (P4EST_MAXLEVEL - q->level);
#ifdef P4_TO_P8
  exclorz = (q->z ^ r->z) >> (P4EST_MAXLEVEL - q->level);

  return (exclorx == 0 && exclory == 0 && exclorz == 0);
#else
  return (exclorx == 0 && exclory == 0);
#endif
}

int
p4est_quadrant_is_ancestor_D (const p4est_quadrant_t * q,
                              const p4est_quadrant_t * r)
{
  p4est_quadrant_t    s;

  /* validity of q and r is asserted in p4est_quadrant_is_equal */
  if (p4est_quadrant_is_equal (q, r)) {
    return 0;
  }

  /* this will abort if q and r are in different trees */
  p4est_nearest_common_ancestor_D (q, r, &s);

  return p4est_quadrant_is_equal (q, &s);
}

int
p4est_quadrant_is_next (const p4est_quadrant_t * q,
                        const p4est_quadrant_t * r)
{
  int                 minlevel;
  uint64_t            i1, i2;
  p4est_qcoord_t      mask;

  P4EST_ASSERT (p4est_quadrant_is_extended (q));
  P4EST_ASSERT (p4est_quadrant_is_extended (r));

  /* the condition q < r is checked implicitly */

  if (q->level > r->level) {
    /* check if q is the last child up to the common level */
    mask = P4EST_QUADRANT_LEN (r->level) - P4EST_QUADRANT_LEN (q->level);
    if ((q->x & mask) != mask || (q->y & mask) != mask ||
#ifdef P4_TO_P8
        (q->z & mask) != mask ||
#endif
        0) {
      return 0;
    }
    minlevel = (int) r->level;
  }
  else {
    minlevel = (int) q->level;
  }
  i1 = p4est_quadrant_linear_id (q, minlevel);
  i2 = p4est_quadrant_linear_id (r, minlevel);

  return (i1 + 1 == i2);
}

int
p4est_quadrant_is_next_D (const p4est_quadrant_t * q,
                          const p4est_quadrant_t * r)
{
  uint64_t            i1, i2;
  p4est_quadrant_t    a, b;

  /* validity of q and r is asserted in p4est_quadrant_compare */
  if (p4est_quadrant_compare (q, r) >= 0) {
    return 0;
  }

  a = *q;
  b = *r;
  while (a.level > b.level) {
    if (p4est_quadrant_child_id (&a) != P4EST_CHILDREN - 1) {
      return 0;
    }
    p4est_quadrant_parent (&a, &a);
  }
  i1 = p4est_quadrant_linear_id (&a, (int) a.level);
  i2 = p4est_quadrant_linear_id (&b, (int) a.level);

  return (i1 + 1 == i2);
}

int
p4est_quadrant_overlaps_tree (p4est_tree_t * tree, const p4est_quadrant_t * q)
{
  p4est_quadrant_t    desc;

  P4EST_ASSERT (p4est_quadrant_is_valid (q));

  if (tree->quadrants.elem_count == 0)
    return 0;

  P4EST_ASSERT (p4est_quadrant_is_valid (&tree->first_desc));
  P4EST_ASSERT (p4est_quadrant_is_valid (&tree->last_desc));

  /* check if the end of q is before the first tree quadrant */
  p4est_quadrant_last_descendant (q, &desc, P4EST_QMAXLEVEL);
  if (p4est_quadrant_compare (&desc, &tree->first_desc) < 0)
    return 0;

  /* check if q is after the last tree quadrant */
  if (p4est_quadrant_compare (&tree->last_desc, q) < 0)
    return 0;

  return 1;
}

int
p4est_quadrant_is_inside_tree (p4est_tree_t * tree,
                               const p4est_quadrant_t * q)
{
  p4est_quadrant_t    desc;

  P4EST_ASSERT (p4est_quadrant_is_valid (q));

  if (tree->quadrants.elem_count == 0)
    return 0;

  P4EST_ASSERT (p4est_quadrant_is_valid (&tree->first_desc));
  P4EST_ASSERT (p4est_quadrant_is_valid (&tree->last_desc));

  /* check if q is not before the first tree quadrant */
  p4est_quadrant_first_descendant (q, &desc, P4EST_QMAXLEVEL);
  if (p4est_quadrant_compare (&desc, &tree->first_desc) < 0)
    return 0;

  /* check if the end of q is not after the last tree quadrant */
  /* tree->last_desc is an upper right corner quadrant by construction.
   * It is ok to compare with q. */
#if 0
  p4est_quadrant_last_descendant (q, &desc, P4EST_QMAXLEVEL);
#endif
  if (p4est_quadrant_compare (&tree->last_desc, q) < 0)
    return 0;

  return 1;
}

int
p4est_quadrant_is_first_last (const p4est_quadrant_t * f,
                              const p4est_quadrant_t * l,
                              const p4est_quadrant_t * a)
{
  p4est_qcoord_t      w;

  P4EST_ASSERT (p4est_quadrant_compare (f, l) <= 0);
  P4EST_ASSERT (p4est_quadrant_is_equal (a, f) ||
                p4est_quadrant_is_ancestor (a, f));
  P4EST_ASSERT (p4est_quadrant_is_equal (a, l) ||
                p4est_quadrant_is_ancestor (a, l));

  /* is the first corner a match? */
  if (a->x != f->x || a->y != f->y
#ifdef P4_TO_P8
      || a->z != f->z
#endif
    ) {
    return 0;
  }

  /* is the last corner a match? */
  w = P4EST_QUADRANT_LEN (a->level) - P4EST_QUADRANT_LEN (l->level);
  P4EST_ASSERT (w >= 0);
  if (a->x + w != l->x || a->y + w != l->y
#ifdef P4_TO_P8
      || a->z + w != l->z
#endif
    ) {
    return 0;
  }

  /* yes, they both are matches */
  return 1;
}

void
p4est_quadrant_enlarge_first (const p4est_quadrant_t * a,
                              p4est_quadrant_t * q)
{
  p4est_qcoord_t      w;
#ifdef P4EST_ENABLE_DEBUG
  p4est_quadrant_t    inp = *q;
#endif

  P4EST_ASSERT (p4est_quadrant_is_equal (a, q) ||
                p4est_quadrant_is_ancestor (a, q));

  w = q->x | q->y
#ifdef P4_TO_P8
    | q->z
#endif
    ;
  while (a->level < q->level && (w & P4EST_QUADRANT_LEN (q->level)) == 0) {
    --q->level;
  }
  P4EST_ASSERT (p4est_quadrant_is_extended (q));

  P4EST_ASSERT (p4est_quadrant_is_equal (a, q) ||
                p4est_quadrant_is_ancestor (a, q));
  P4EST_ASSERT (p4est_quadrant_is_equal (q, &inp) ||
                p4est_quadrant_is_ancestor (q, &inp));

  /* verify that the first corner stayed the same */
  P4EST_ASSERT (q->x == inp.x && q->y == inp.y
#ifdef P4_TO_P8
                && q->z == inp.z
#endif
    );
}

void
p4est_quadrant_enlarge_last (const p4est_quadrant_t * a, p4est_quadrant_t * q)
{
  int                 inlevel;
  p4est_qcoord_t      w;
#ifdef P4EST_ENABLE_DEBUG
  p4est_quadrant_t    inp = *q;
#endif

  P4EST_ASSERT (p4est_quadrant_is_equal (a, q) ||
                p4est_quadrant_is_ancestor (a, q));

  inlevel = (int) q->level;
  w = q->x & q->y
#ifdef P4_TO_P8
    & q->z
#endif
    ;
  while (a->level < q->level && (w & P4EST_QUADRANT_LEN (q->level)) != 0) {
    --q->level;
  }

  /* move first corner to the lower left according to q's enlargement */
  w = ~(P4EST_QUADRANT_LEN (q->level) - P4EST_QUADRANT_LEN (inlevel));
  q->x &= w;
  q->y &= w;
#ifdef P4_TO_P8
  q->z &= w;
#endif
  P4EST_ASSERT (p4est_quadrant_is_extended (q));

  P4EST_ASSERT (p4est_quadrant_is_equal (a, q) ||
                p4est_quadrant_is_ancestor (a, q));
  P4EST_ASSERT (p4est_quadrant_is_equal (q, &inp) ||
                p4est_quadrant_is_ancestor (q, &inp));

  /* verify that the last corner stayed the same */
#ifdef P4EST_ENABLE_DEBUG
  P4EST_ASSERT (inlevel == inp.level);
  P4EST_ASSERT (~w >= 0);
  P4EST_ASSERT (q->x + ~w == inp.x && q->y + ~w == inp.y
#ifdef P4_TO_P8
                && q->z + ~w == inp.z
#endif
    );
#endif
}

void
p4est_quadrant_ancestor (const p4est_quadrant_t * q,
                         int level, p4est_quadrant_t * r)
{
  P4EST_ASSERT (p4est_quadrant_is_extended (q));
  P4EST_ASSERT (q->level > level && level >= 0);

  r->x = q->x & ~(P4EST_QUADRANT_LEN (level) - 1);
  r->y = q->y & ~(P4EST_QUADRANT_LEN (level) - 1);
#ifdef P4_TO_P8
  r->z = q->z & ~(P4EST_QUADRANT_LEN (level) - 1);
#endif
  r->level = (int8_t) level;
  P4EST_ASSERT (p4est_quadrant_is_extended (r));
}

void
p4est_quadrant_parent (const p4est_quadrant_t * q, p4est_quadrant_t * r)
{
  P4EST_ASSERT (p4est_quadrant_is_extended (q));
  P4EST_ASSERT (q->level > 0);

  r->x = q->x & ~P4EST_QUADRANT_LEN (q->level);
  r->y = q->y & ~P4EST_QUADRANT_LEN (q->level);
#ifdef P4_TO_P8
  r->z = q->z & ~P4EST_QUADRANT_LEN (q->level);
#endif
  r->level = (int8_t) (q->level - 1);
  P4EST_ASSERT (p4est_quadrant_is_extended (r));
}

void
p4est_quadrant_sibling (const p4est_quadrant_t * q, p4est_quadrant_t * r,
                        int sibling_id)
{
  const int           addx = (sibling_id & 0x01);
  const int           addy = (sibling_id & 0x02) >> 1;
#ifdef P4_TO_P8
  const int           addz = (sibling_id & 0x04) >> 2;
#endif
  const p4est_qcoord_t shift = P4EST_QUADRANT_LEN (q->level);

  P4EST_ASSERT (p4est_quadrant_is_extended (q));
  P4EST_ASSERT (q->level > 0);
  P4EST_ASSERT (sibling_id >= 0 && sibling_id < P4EST_CHILDREN);

  r->x = (addx ? (q->x | shift) : (q->x & ~shift));
  r->y = (addy ? (q->y | shift) : (q->y & ~shift));
#ifdef P4_TO_P8
  r->z = (addz ? (q->z | shift) : (q->z & ~shift));
#endif
  r->level = q->level;
  P4EST_ASSERT (p4est_quadrant_is_extended (r));
}

void
p4est_quadrant_child (const p4est_quadrant_t * q, p4est_quadrant_t * r,
                      int child_id)
{
  const p4est_qcoord_t shift = P4EST_QUADRANT_LEN (q->level + 1);

  P4EST_ASSERT (p4est_quadrant_is_extended (q));
  P4EST_ASSERT (q->level < P4EST_QMAXLEVEL);
  P4EST_ASSERT (child_id >= 0 && child_id < P4EST_CHILDREN);

  r->x = child_id & 0x01 ? (q->x | shift) : q->x;
  r->y = child_id & 0x02 ? (q->y | shift) : q->y;
#ifdef P4_TO_P8
  r->z = child_id & 0x04 ? (q->z | shift) : q->z;
#endif
  r->level = q->level + 1;
  P4EST_ASSERT (p4est_quadrant_is_extended (r));
  P4EST_ASSERT (q == r || p4est_quadrant_is_parent (q, r));
}

void
p4est_quadrant_face_neighbor (const p4est_quadrant_t * q,
                              int face, p4est_quadrant_t * r)
{
  const p4est_qcoord_t qh = P4EST_QUADRANT_LEN (q->level);

  P4EST_ASSERT (0 <= face && face < P4EST_FACES);
  P4EST_ASSERT (p4est_quadrant_is_valid (q));

  r->x = q->x + ((face == 0) ? -qh : (face == 1) ? qh : 0);
  r->y = q->y + ((face == 2) ? -qh : (face == 3) ? qh : 0);
#ifdef P4_TO_P8
  r->z = q->z + ((face == 4) ? -qh : (face == 5) ? qh : 0);
#endif
  r->level = q->level;
  P4EST_ASSERT (p4est_quadrant_is_extended (r));
}

p4est_topidx_t
p4est_quadrant_face_neighbor_extra (const p4est_quadrant_t * q,
                                    p4est_topidx_t t, int face,
                                    p4est_quadrant_t * r, int *nface,
                                    p4est_connectivity_t * conn)
{
  p4est_quadrant_t    temp;
  int                 transform[9];
  p4est_topidx_t      flag;

  p4est_quadrant_face_neighbor (q, face, r);
  if (p4est_quadrant_is_inside_root (r)) {
    if (nface != NULL) {
      *nface = (face ^ 1);
    }
    return t;
  }

  temp = *r;
  flag = p4est_find_face_transform (conn, t, face, transform);
  if (flag == -1) {
    if (r != q) {
      *r = *q;
    }
    if (nface != NULL) {
      *nface = -1;
    }
    return -1;
  }
  p4est_quadrant_transform_face (&temp, r, transform);
  if (nface != NULL) {
    *nface = (int) conn->tree_to_face[t * P4EST_FACES + face];
  }

  return flag;
}

void
p4est_quadrant_half_face_neighbors (const p4est_quadrant_t * q,
                                    int face, p4est_quadrant_t n[],
                                    p4est_quadrant_t nur[])
{
  const p4est_qcoord_t qh = P4EST_QUADRANT_LEN (q->level);
  const p4est_qcoord_t qh_2 = P4EST_QUADRANT_LEN (q->level + 1);
  int                 i;

  P4EST_ASSERT (p4est_quadrant_is_valid (q));
  P4EST_ASSERT (q->level < P4EST_QMAXLEVEL);
  P4EST_ASSERT (0 <= face && face < P4EST_FACES);

  n[0].x = q->x + ((face == 0) ? -qh_2 : (face == 1) ? qh : 0);
  n[0].y = q->y + ((face == 2) ? -qh_2 : (face == 3) ? qh : 0);
#ifdef P4_TO_P8
  n[0].z = q->z + ((face == 4) ? -qh_2 : (face == 5) ? qh : 0);
#endif
  switch (face / 2) {
  case 0:
    for (i = 1; i < P4EST_HALF; ++i) {
      n[i].x = n[0].x;
      n[i].y = n[0].y + (i & 0x01) * qh_2;
#ifdef P4_TO_P8
      n[i].z = n[0].z + ((i & 0x02) / 2) * qh_2;
#endif
    }
    break;
  case 1:
    for (i = 1; i < P4EST_HALF; ++i) {
      n[i].x = n[0].x + (i & 0x01) * qh_2;
      n[i].y = n[0].y;
#ifdef P4_TO_P8
      n[i].z = n[0].z + ((i & 0x02) / 2) * qh_2;
#endif
    }
    break;
#ifdef P4_TO_P8
  case 2:
    for (i = 1; i < P4EST_HALF; ++i) {
      n[i].x = n[0].x + (i & 0x01) * qh_2;
      n[i].y = n[0].y + ((i & 0x02) / 2) * qh_2;
      n[i].z = n[0].z;
    }
    break;
#endif
  default:
    SC_ABORT_NOT_REACHED ();
    break;
  }
  for (i = 0; i < P4EST_HALF; ++i) {
    n[i].level = (int8_t) (q->level + 1);
    P4EST_ASSERT (p4est_quadrant_is_extended (&n[i]));
  }

  if (nur != NULL) {
    const p4est_qcoord_t dh = qh_2 - P4EST_QUADRANT_LEN (P4EST_QMAXLEVEL);

    for (i = 0; i < P4EST_HALF; ++i) {
      nur[i].x = n[i].x + dh;
      nur[i].y = n[i].y + dh;
#ifdef P4_TO_P8
      nur[i].z = n[i].z + dh;
#endif
      nur[i].level = P4EST_QMAXLEVEL;
      P4EST_ASSERT (p4est_quadrant_is_extended (&nur[i]));
    }
  }
}

void
p4est_quadrant_all_face_neighbors (const p4est_quadrant_t * q,
                                   int face, p4est_quadrant_t n[])
{
  const int           qcid = p4est_quadrant_child_id (q);
  p4est_quadrant_t   *r = &n[P4EST_HALF + 1];

  P4EST_ASSERT (p4est_quadrant_is_valid (q));

  if (q->level == P4EST_QMAXLEVEL) {
    P4EST_QUADRANT_INIT (&n[0]);
    P4EST_QUADRANT_INIT (&n[1]);
#ifdef P4_TO_P8
    P4EST_QUADRANT_INIT (&n[2]);
    P4EST_QUADRANT_INIT (&n[3]);
#endif
  }
  else {
    p4est_quadrant_half_face_neighbors (q, face, n, NULL);
  }

  p4est_quadrant_face_neighbor (q, face, &n[P4EST_HALF]);

  /* Check to see if the larger neighbor exists */
  if (((qcid >> (face / 2)) & 0x01) != (face & 0x01) || q->level == 0) {
    P4EST_QUADRANT_INIT (r);
  }
  else {
    p4est_quadrant_parent (q, r);
    p4est_quadrant_face_neighbor (r, face, r);
  }
}

void
p4est_quadrant_corner_neighbor (const p4est_quadrant_t * q,
                                int corner, p4est_quadrant_t * r)
{
  const p4est_qcoord_t qh = P4EST_QUADRANT_LEN (q->level);

  P4EST_ASSERT (0 <= corner && corner < P4EST_CHILDREN);
  P4EST_ASSERT (p4est_quadrant_is_valid (q));

  r->x = q->x + (2 * (corner & 0x01) - 1) * qh;
  r->y = q->y + ((corner & 0x02) - 1) * qh;
#ifdef P4_TO_P8
  r->z = q->z + ((corner & 0x04) / 2 - 1) * qh;
#endif
  r->level = q->level;
  P4EST_ASSERT (p4est_quadrant_is_extended (r));
}

void
p4est_quadrant_corner_neighbor_extra (const p4est_quadrant_t * q,
                                      p4est_locidx_t t, int corner,
                                      sc_array_t * quads,
                                      sc_array_t * treeids,
                                      sc_array_t * ncorners,
                                      p4est_connectivity_t * conn)
{
  p4est_quadrant_t    temp;
  p4est_quadrant_t   *qp;
  p4est_topidx_t     *tp;
  int                 face;
  int                *ip;
  size_t              ctree;
  p4est_corner_info_t ci;
  p4est_corner_transform_t *ct;
  sc_array_t         *cta = &ci.corner_transforms;
#ifdef P4_TO_P8
  int                 edge;
  int                 i;
#endif

  P4EST_ASSERT (SC_ARRAY_IS_OWNER (quads));
  P4EST_ASSERT (quads->elem_count == 0);
  P4EST_ASSERT (quads->elem_size == sizeof (p4est_quadrant_t));
  P4EST_ASSERT (SC_ARRAY_IS_OWNER (treeids));
  P4EST_ASSERT (treeids->elem_count == 0);
  P4EST_ASSERT (treeids->elem_size == sizeof (p4est_topidx_t));
  if (ncorners != NULL) {
    P4EST_ASSERT (SC_ARRAY_IS_OWNER (ncorners));
    P4EST_ASSERT (ncorners->elem_count == 0);
    P4EST_ASSERT (ncorners->elem_size == sizeof (int));
  }

  p4est_quadrant_corner_neighbor (q, corner, &temp);
  if (p4est_quadrant_is_inside_root (&temp)) {
    qp = p4est_quadrant_array_push (quads);
    *qp = temp;
    tp = (p4est_topidx_t *) sc_array_push (treeids);
    *tp = t;
    if (ncorners != NULL) {
      ip = (int *) sc_array_push (ncorners);
      *ip = (corner ^ (P4EST_CHILDREN - 1));
    }
    return;
  }

  if (!p4est_quadrant_is_outside_corner (&temp)) {
#ifndef P4_TO_P8
    qp = (p4est_quadrant_t *) sc_array_push (quads);
    tp = (p4est_topidx_t *) sc_array_push (treeids);

    face = p4est_corner_faces[corner][0];
    p4est_quadrant_face_neighbor (q, face, &temp);
    if (p4est_quadrant_is_inside_root (&temp)) {
      face = p4est_corner_faces[corner][1];
      *tp = p4est_quadrant_face_neighbor_extra (&temp, t, face, qp, NULL,
                                                conn);
      if (*tp == -1) {
        qp = (p4est_quadrant_t *) sc_array_pop (quads);
        tp = (p4est_topidx_t *) sc_array_pop (treeids);
      }
      else if (ncorners != NULL) {
        int                 opc = (corner ^ 1);
        int                 nface =
          conn->tree_to_face[P4EST_FACES * t + face];
        int                 o = nface / P4EST_FACES;
        int                 nc;
        int                 c;

        nface = nface % P4EST_FACES;
        nc = p4est_corner_face_corners[opc][face];

        P4EST_ASSERT (nc >= 0);
        c = (o ? (nc ^ 1) : nc);
        nc = p4est_face_corners[nface][c];

        ip = (int *) sc_array_push (ncorners);
        *ip = nc;
      }
      return;
    }
    face = p4est_corner_faces[corner][1];
    p4est_quadrant_face_neighbor (q, face, &temp);
    P4EST_ASSERT (p4est_quadrant_is_inside_root (&temp));

    face = p4est_corner_faces[corner][0];
    *tp = p4est_quadrant_face_neighbor_extra (&temp, t, face, qp, NULL, conn);
    if (*tp == -1) {
      qp = (p4est_quadrant_t *) sc_array_pop (quads);
      tp = (p4est_topidx_t *) sc_array_pop (treeids);
    }
    else if (ncorners != NULL) {
      int                 opc = (corner ^ 2);
      int                 nface = conn->tree_to_face[P4EST_FACES * t + face];
      int                 o = nface / P4EST_FACES;
      int                 nc;
      int                 c;

      nface = nface % P4EST_FACES;
      nc = p4est_corner_face_corners[opc][face];

      P4EST_ASSERT (nc >= 0);
      c = (o ? (nc ^ 1) : nc);
      nc = p4est_face_corners[nface][c];

      ip = (int *) sc_array_push (ncorners);
      *ip = nc;
    }
    return;
#else
    for (i = 0; i < 3; i++) {
      face = p8est_corner_faces[corner][i];
      edge = p8est_corner_edges[corner][i];
      p4est_quadrant_face_neighbor (q, face, &temp);
      if (p4est_quadrant_is_inside_root (&temp)) {
        p8est_quadrant_edge_neighbor_extra (&temp, t, edge, quads, treeids,
                                            ncorners, conn);

        if (ncorners != NULL) {
          size_t              zz;
          size_t              ce =
            (p8est_edge_corners[edge][0] == corner ? 0 : 1);
          int                 nedge;
          int                 o;

          for (zz = 0; zz < ncorners->elem_count; zz++) {
            ip = (int *) sc_array_index (ncorners, zz);
            nedge = *ip;
            o = nedge / P8EST_EDGES;
            nedge = nedge % P8EST_EDGES;
            *ip = p8est_edge_corners[nedge][o ? ce : (ce ^ 1)];
          }
        }
        return;
      }
    }
    SC_ABORT_NOT_REACHED ();
#endif
  }
  sc_array_init (cta, sizeof (p4est_corner_transform_t));
  p4est_find_corner_transform (conn, t, corner, &ci);
  sc_array_resize (quads, cta->elem_count);
  sc_array_resize (treeids, cta->elem_count);
  if (ncorners != NULL) {
    sc_array_resize (ncorners, cta->elem_count);
  }
  for (ctree = 0; ctree < cta->elem_count; ++ctree) {
    qp = p4est_quadrant_array_index (quads, ctree);
    tp = (p4est_topidx_t *) sc_array_index (treeids, ctree);
    ct = p4est_corner_array_index (cta, ctree);
    p4est_quadrant_transform_corner (&temp, (int) ct->ncorner, 1);
    *qp = temp;
    *tp = ct->ntree;
    if (ncorners != NULL) {
      ip = (int *) sc_array_index (ncorners, ctree);
      *ip = ct->ncorner;
    }
  }
  sc_array_reset (cta);
}

void
p4est_quadrant_half_corner_neighbor (const p4est_quadrant_t * q, int corner,
                                     p4est_quadrant_t * r)
{
  const p4est_qcoord_t qh = P4EST_QUADRANT_LEN (q->level);
  const p4est_qcoord_t mqh_2 = -P4EST_QUADRANT_LEN (q->level + 1);

  P4EST_ASSERT (0 <= corner && corner < P4EST_CHILDREN);
  P4EST_ASSERT (p4est_quadrant_is_valid (q));
  P4EST_ASSERT (q->level < P4EST_QMAXLEVEL);

  r->x = q->x + ((corner & 0x01) ? qh : mqh_2);
  r->y = q->y + ((corner & 0x02) ? qh : mqh_2);
#ifdef P4_TO_P8
  r->z = q->z + ((corner & 0x04) ? qh : mqh_2);
#endif
  r->level = (int8_t) (q->level + 1);
  P4EST_ASSERT (p4est_quadrant_is_extended (r));
}

void
p4est_quadrant_corner_node (const p4est_quadrant_t * q,
                            int corner, p4est_quadrant_t * r)
{
  const p4est_qcoord_t qh = P4EST_QUADRANT_LEN (q->level);

  P4EST_ASSERT (0 <= corner && corner < P4EST_CHILDREN);
  P4EST_ASSERT (p4est_quadrant_is_valid (q));

  r->x = q->x + (corner & 0x01) * qh;
  r->y = q->y + ((corner & 0x02) >> 1) * qh;
#ifdef P4_TO_P8
  r->z = q->z + ((corner & 0x04) >> 2) * qh;
#endif
  r->level = P4EST_MAXLEVEL;
  P4EST_ASSERT (p4est_quadrant_is_node (r, 0));
}

void
p4est_quadrant_children (const p4est_quadrant_t * q,
                         p4est_quadrant_t * c0, p4est_quadrant_t * c1,
                         p4est_quadrant_t * c2, p4est_quadrant_t * c3
#ifdef P4_TO_P8
                         , p4est_quadrant_t * c4, p4est_quadrant_t * c5,
                         p4est_quadrant_t * c6, p4est_quadrant_t * c7
#endif
  )
{
  const int8_t        level = (int8_t) (q->level + 1);
  const p4est_qcoord_t inc = P4EST_QUADRANT_LEN (level);

  P4EST_ASSERT (p4est_quadrant_is_extended (q));
  P4EST_ASSERT (q->level < P4EST_QMAXLEVEL);

  c0->x = q->x;
  c0->y = q->y;
#ifdef P4_TO_P8
  c0->z = q->z;
#endif
  c0->level = level;

  c1->x = c0->x | inc;
  c1->y = c0->y;
#ifdef P4_TO_P8
  c1->z = c0->z;
#endif
  c1->level = level;

  c2->x = c0->x;
  c2->y = c0->y | inc;
#ifdef P4_TO_P8
  c2->z = c0->z;
#endif
  c2->level = level;

  c3->x = c1->x;
  c3->y = c2->y;
#ifdef P4_TO_P8
  c3->z = c0->z;
#endif
  c3->level = level;

#ifdef P4_TO_P8
  c4->x = c0->x;
  c4->y = c0->y;
  c4->z = c0->z | inc;
  c4->level = level;

  c5->x = c1->x;
  c5->y = c1->y;
  c5->z = c4->z;
  c5->level = level;

  c6->x = c2->x;
  c6->y = c2->y;
  c6->z = c4->z;
  c6->level = level;

  c7->x = c3->x;
  c7->y = c3->y;
  c7->z = c4->z;
  c7->level = level;
#endif

  /* this also verifies p4est_quadrant_is_extended (c[i]) */
#ifndef P4_TO_P8
  P4EST_ASSERT (p4est_quadrant_is_family (c0, c1, c2, c3));
#else
  P4EST_ASSERT (p4est_quadrant_is_family (c0, c1, c2, c3, c4, c5, c6, c7));
#endif
}

void
p4est_quadrant_childrenv (const p4est_quadrant_t * q, p4est_quadrant_t c[])
{
  p4est_quadrant_children (q, &c[0], &c[1], &c[2], &c[3]
#ifdef P4_TO_P8
                           , &c[4], &c[5], &c[6], &c[7]
#endif
    );
}

void
p4est_quadrant_childrenpv (const p4est_quadrant_t * q, p4est_quadrant_t * c[])
{
  p4est_quadrant_children (q, c[0], c[1], c[2], c[3]
#ifdef P4_TO_P8
                           , c[4], c[5], c[6], c[7]
#endif
    );
}

void
p4est_quadrant_first_descendant (const p4est_quadrant_t * q,
                                 p4est_quadrant_t * fd, int level)
{
  P4EST_ASSERT (p4est_quadrant_is_extended (q));
  P4EST_ASSERT ((int) q->level <= level && level <= P4EST_QMAXLEVEL);

  fd->x = q->x;
  fd->y = q->y;
#ifdef P4_TO_P8
  fd->z = q->z;
#endif
  fd->level = (int8_t) level;
}

void
p4est_quadrant_last_descendant (const p4est_quadrant_t * q,
                                p4est_quadrant_t * ld, int level)
{
  p4est_qcoord_t      shift;

  P4EST_ASSERT (p4est_quadrant_is_extended (q));
  P4EST_ASSERT ((int) q->level <= level && level <= P4EST_QMAXLEVEL);

  shift = P4EST_QUADRANT_LEN (q->level) - P4EST_QUADRANT_LEN (level);

  ld->x = q->x + shift;
  ld->y = q->y + shift;
#ifdef P4_TO_P8
  ld->z = q->z + shift;
#endif
  ld->level = (int8_t) level;
}

void
p4est_quadrant_corner_descendant (const p4est_quadrant_t * q,
                                  p4est_quadrant_t * r, int c, int level)
{
  p4est_qcoord_t      shift = P4EST_QUADRANT_LEN (q->level) -
    P4EST_QUADRANT_LEN (level);
  P4EST_ASSERT (level >= (int) q->level && level <= P4EST_QMAXLEVEL);
  r->x = q->x + ((c & 1) ? shift : 0);
  r->y = q->y + (((c >> 1) & 1) ? shift : 0);
#ifdef P4_TO_P8
  r->z = q->z + ((c >> 2) ? shift : 0);
#endif
  r->level = (int8_t) level;
}

void
p4est_nearest_common_ancestor (const p4est_quadrant_t * q1,
                               const p4est_quadrant_t * q2,
                               p4est_quadrant_t * r)
{
  int                 maxlevel;
  uint32_t            exclorx, exclory;
#ifdef P4_TO_P8
  uint32_t            exclorz;
#endif
  uint32_t            maxclor;

  P4EST_ASSERT (p4est_quadrant_is_extended (q1));
  P4EST_ASSERT (p4est_quadrant_is_extended (q2));

  exclorx = q1->x ^ q2->x;
  exclory = q1->y ^ q2->y;
#ifdef P4_TO_P8
  exclorz = q1->z ^ q2->z;

  maxclor = exclorx | exclory | exclorz;
#else
  maxclor = exclorx | exclory;
#endif
  maxlevel = SC_LOG2_32 (maxclor) + 1;

  P4EST_ASSERT (maxlevel <= P4EST_MAXLEVEL);

  r->x = q1->x & ~((1 << maxlevel) - 1);
  r->y = q1->y & ~((1 << maxlevel) - 1);
#ifdef P4_TO_P8
  r->z = q1->z & ~((1 << maxlevel) - 1);
#endif
  r->level = (int8_t) SC_MIN (P4EST_MAXLEVEL - maxlevel,
                              (int) SC_MIN (q1->level, q2->level));

  P4EST_ASSERT (p4est_quadrant_is_extended (r));
}

void
p4est_nearest_common_ancestor_D (const p4est_quadrant_t * q1,
                                 const p4est_quadrant_t * q2,
                                 p4est_quadrant_t * r)
{
  p4est_quadrant_t    s1 = *q1;
  p4est_quadrant_t    s2 = *q2;

  P4EST_ASSERT (p4est_quadrant_is_extended (q1));
  P4EST_ASSERT (p4est_quadrant_is_extended (q2));

  /* first stage: promote the deepest one to the same level */
  while (s1.level > s2.level) {
    p4est_quadrant_parent (&s1, &s1);
  }
  while (s1.level < s2.level) {
    p4est_quadrant_parent (&s2, &s2);
  }
  P4EST_ASSERT (s1.level == s2.level);

  /* second stage: simultaneously go through their parents */
  while (!p4est_quadrant_is_equal (&s1, &s2)) {
    p4est_quadrant_parent (&s1, &s1);
    p4est_quadrant_parent (&s2, &s2);
  }

  /* don't overwrite r's user_data */
  r->x = s1.x;
  r->y = s1.y;
#ifdef P4_TO_P8
  r->z = s1.z;
#endif
  r->level = s1.level;

  P4EST_ASSERT (p4est_quadrant_is_extended (r));
}

void
p4est_quadrant_transform_face (const p4est_quadrant_t * q,
                               p4est_quadrant_t * r, const int ftransform[])
{
  p4est_qcoord_t      mh, tRmh, Rmh;
  p4est_qcoord_t     *target_xyz[P4EST_DIM];
  const p4est_qcoord_t *my_xyz[P4EST_DIM];
  const int          *my_axis = &ftransform[0];
  const int          *target_axis = &ftransform[3];
  const int          *edge_reverse = &ftransform[6];

#ifdef P4EST_ENABLE_DEBUG
  int                 i;

  for (i = 0; i < 3; ++i) {
    P4EST_ASSERT (0 <= my_axis[i] && my_axis[i] < P4EST_DIM);
    P4EST_ASSERT (0 <= target_axis[i] && target_axis[i] < P4EST_DIM);
  }
#endif

  P4EST_ASSERT (my_axis[0] != my_axis[2]);
  P4EST_ASSERT (target_axis[0] != target_axis[2]);
  P4EST_ASSERT (0 <= edge_reverse[0] && edge_reverse[0] < 2);
  P4EST_ASSERT (0 <= edge_reverse[2] && edge_reverse[2] < 4);
#ifdef P4_TO_P8
  P4EST_ASSERT (my_axis[0] != my_axis[1] && my_axis[1] != my_axis[2]);
  P4EST_ASSERT (target_axis[0] != target_axis[1] &&
                target_axis[1] != target_axis[2]);
  P4EST_ASSERT (0 <= edge_reverse[1] && edge_reverse[1] < 2);
#else
  P4EST_ASSERT (my_axis[1] == 0 && target_axis[1] == 0);
  P4EST_ASSERT (edge_reverse[1] == 0);
#endif
  P4EST_ASSERT (q != r);

  if (q->level == P4EST_MAXLEVEL) {
    P4EST_ASSERT (p4est_quadrant_is_node (q, 0));
    mh = 0;
    /* if (P4EST_MAXLEVEL == 30) tRmh will overflow to INT32_MIN < 0 */
  }
  else {
    P4EST_ASSERT (p4est_quadrant_is_extended (q));
    mh = -P4EST_QUADRANT_LEN (q->level);
  }
  Rmh = P4EST_ROOT_LEN + mh;
  tRmh = P4EST_ROOT_LEN + Rmh;

  my_xyz[0] = &q->x;
  my_xyz[1] = &q->y;
#ifdef P4_TO_P8
  my_xyz[2] = &q->z;
#endif

  target_xyz[0] = &r->x;
  target_xyz[1] = &r->y;
#ifdef P4_TO_P8
  target_xyz[2] = &r->z;
#endif

#ifdef P4EST_ENABLE_DEBUG
  r->x = r->y = (p4est_qcoord_t) P4EST_QCOORD_MIN;
#ifdef P4_TO_P8
  r->z = (p4est_qcoord_t) P4EST_QCOORD_MIN;
#endif
#endif

  *target_xyz[target_axis[0]] =
    !edge_reverse[0] ? *my_xyz[my_axis[0]] : Rmh - *my_xyz[my_axis[0]];
#ifdef P4_TO_P8
  *target_xyz[target_axis[1]] =
    !edge_reverse[1] ? *my_xyz[my_axis[1]] : Rmh - *my_xyz[my_axis[1]];
#endif
  switch (edge_reverse[2]) {
  case 0:
    *target_xyz[target_axis[2]] = mh - *my_xyz[my_axis[2]];
    break;
  case 1:
    *target_xyz[target_axis[2]] = *my_xyz[my_axis[2]] + P4EST_ROOT_LEN;
    break;
  case 2:
    *target_xyz[target_axis[2]] = *my_xyz[my_axis[2]] - P4EST_ROOT_LEN;
    break;
  case 3:
    *target_xyz[target_axis[2]] = tRmh - *my_xyz[my_axis[2]];
    break;
  default:
    SC_ABORT_NOT_REACHED ();
  }

#ifdef P4EST_ENABLE_DEBUG
  {
    /* This is the code from the paper -- not sure which is preferable. */

    int                 d_iface_and1, d_tface_and1;
    int                 sprime;
    p4est_qcoord_t      qcoord;

    d_iface_and1 = ftransform[8] >> 1;
    d_tface_and1 = ftransform[8] & 1;
    sprime = 1 - (d_iface_and1 ^ d_tface_and1);

    qcoord = P4EST_ROOT_LEN * (2 * d_tface_and1 - 1)
      + sprime * Rmh + (1 - 2 * sprime) * *my_xyz[my_axis[2]];

    P4EST_ASSERT (qcoord == *target_xyz[target_axis[2]]);
  }
#endif

  r->level = q->level;
#ifdef P4EST_ENABLE_DEBUG
  if (r->level == P4EST_MAXLEVEL) {
    P4EST_ASSERT (p4est_quadrant_is_node (r, 0));
  }
  else {
    P4EST_ASSERT (p4est_quadrant_is_extended (r));
    P4EST_ASSERT ((p4est_quadrant_is_inside_root (q) &&
                   !p4est_quadrant_is_inside_root (r)) ||
                  (!p4est_quadrant_is_inside_root (q) &&
                   p4est_quadrant_is_inside_root (r)));
  }
#endif
}

int
p4est_quadrant_touches_corner (const p4est_quadrant_t * q,
                               int corner, int inside)
{
  int                 quad_contact[P4EST_FACES];
  int                 side, incount;
  p4est_qcoord_t      lower, upper;

  P4EST_ASSERT (0 <= corner && corner < P4EST_CHILDREN);

  if (q->level == P4EST_MAXLEVEL) {
    P4EST_ASSERT (p4est_quadrant_is_node (q, inside));
    lower = 0;
    upper = P4EST_ROOT_LEN - (inside ? 1 : 0);
  }
  else {
    if (!inside) {
      P4EST_ASSERT (p4est_quadrant_is_extended (q));
      lower = -P4EST_QUADRANT_LEN (q->level);
      upper = P4EST_ROOT_LEN;
    }
    else {
      P4EST_ASSERT (p4est_quadrant_is_valid (q));
      lower = 0;
      upper = P4EST_LAST_OFFSET (q->level);
    }
  }

  quad_contact[0] = (q->x == lower);
  quad_contact[1] = (q->x == upper);
  quad_contact[2] = (q->y == lower);
  quad_contact[3] = (q->y == upper);
#ifdef P4_TO_P8
  quad_contact[4] = (q->z == lower);
  quad_contact[5] = (q->z == upper);
#endif

  incount = 0;
  side = (corner & 1);
  incount += quad_contact[side];
  side = (corner >> 1) & 1;
  incount += quad_contact[2 + side];
#ifdef P4_TO_P8
  side = (corner >> 2);
  incount += quad_contact[4 + side];
#endif

  return incount == P4EST_DIM;
}

void
p4est_quadrant_transform_corner (p4est_quadrant_t * q, int corner, int inside)
{
  p4est_qcoord_t      shift[2];

  P4EST_ASSERT (0 <= corner && corner < P4EST_CHILDREN);
  if (q->level == P4EST_MAXLEVEL) {
    P4EST_ASSERT (!inside);
    shift[0] = 0;
    shift[1] = P4EST_ROOT_LEN;
  }
  else {
    P4EST_ASSERT (0 <= q->level && q->level <= P4EST_QMAXLEVEL);
    shift[0] = (inside ? 0 : -P4EST_QUADRANT_LEN (q->level));
    shift[1] = (inside ? P4EST_LAST_OFFSET (q->level) : P4EST_ROOT_LEN);
  }

  q->x = shift[corner & 1];
  q->y = shift[(corner >> 1) & 1];
#ifdef P4_TO_P8
  q->z = shift[corner >> 2];
#endif

  P4EST_ASSERT (p4est_quadrant_touches_corner (q, corner, inside));
}

void
p4est_quadrant_shift_corner (const p4est_quadrant_t * q,
                             p4est_quadrant_t * r, int corner)
{
  int                 outface;
  int                 step[P4EST_DIM];
  p4est_qcoord_t      th;
  p4est_quadrant_t    quad;
  /* *INDENT-OFF* */
  const int           contact[P4EST_CHILDREN] = {
#ifndef P4_TO_P8
    0x05, 0x06, 0x09, 0x0a,
#else
    0x15, 0x16, 0x19, 0x1a,
    0x25, 0x26, 0x29, 0x2a,
#endif
  };
  /* *INDENT-ON* */

  P4EST_ASSERT (q != r);
  P4EST_ASSERT (p4est_quadrant_is_valid (q));
  P4EST_ASSERT (corner >= 0 && corner < P4EST_CHILDREN);

  P4EST_QUADRANT_INIT (&quad);

  quad = *q;
  for (;;) {
    th = P4EST_LAST_OFFSET (quad.level);
    step[0] = 2 * (corner & 0x01) - 1;
    step[1] = (corner & 0x02) - 1;
#ifdef P4_TO_P8
    step[2] = (corner & 0x04) / 2 - 1;
#endif
    p4est_quadrant_sibling (&quad, r, corner);
    P4EST_ASSERT (-1 == step[0] || step[0] == 1);
    P4EST_ASSERT (-1 == step[1] || step[1] == 1);
#ifdef P4_TO_P8
    P4EST_ASSERT (-1 == step[2] || step[2] == 1);
#endif

    outface = 0;
    outface |= ((r->x <= 0) ? 0x01 : 0);
    outface |= ((r->x >= th) ? 0x02 : 0);
    outface |= ((r->y <= 0) ? 0x04 : 0);
    outface |= ((r->y >= th) ? 0x08 : 0);
#ifdef P4_TO_P8
    outface |= ((r->z <= 0) ? 0x10 : 0);
    outface |= ((r->z >= th) ? 0x20 : 0);
#endif

    if (outface == contact[corner]) {
      break;
    }
    p4est_quadrant_parent (&quad, &quad);
    quad.x += (p4est_qcoord_t) step[0] * P4EST_QUADRANT_LEN (quad.level);
    quad.y += (p4est_qcoord_t) step[1] * P4EST_QUADRANT_LEN (quad.level);
#ifdef P4_TO_P8
    quad.z += (p4est_qcoord_t) step[2] * P4EST_QUADRANT_LEN (quad.level);
#endif
    P4EST_ASSERT (p4est_quadrant_is_extended (&quad));
  }

  if (r->x < 0)
    r->x = 0;
  if (r->x >= P4EST_ROOT_LEN)
    r->x = th;
  if (r->y < 0)
    r->y = 0;
  if (r->y >= P4EST_ROOT_LEN)
    r->y = th;
#ifdef P4_TO_P8
  if (r->z < 0)
    r->z = 0;
  if (r->z >= P4EST_ROOT_LEN)
    r->z = th;
#endif

  P4EST_ASSERT (p4est_quadrant_touches_corner (r, corner, 1));
}

uint64_t
p4est_quadrant_linear_id (const p4est_quadrant_t * quadrant, int level)
{
  int                 i;
  uint64_t            id;
  uint64_t            x, y;
#ifdef P4_TO_P8
  uint64_t            z;
#endif

  P4EST_ASSERT (p4est_quadrant_is_extended (quadrant));
  P4EST_ASSERT (0 <= level && level <= P4EST_MAXLEVEL);

  /* this preserves the high bits from negative numbers */
  x = quadrant->x >> (P4EST_MAXLEVEL - level);
  y = quadrant->y >> (P4EST_MAXLEVEL - level);
#ifdef P4_TO_P8
  z = quadrant->z >> (P4EST_MAXLEVEL - level);
#endif

  id = 0;
  for (i = 0; i < level + 2; ++i) {
    id |= ((x & ((uint64_t) 1 << i)) << ((P4EST_DIM - 1) * i));
    id |= ((y & ((uint64_t) 1 << i)) << ((P4EST_DIM - 1) * i + 1));
#ifdef P4_TO_P8
    id |= ((z & ((uint64_t) 1 << i)) << ((P4EST_DIM - 1) * i + 2));
#endif
  }

  return id;
}

void
p4est_quadrant_set_morton (p4est_quadrant_t * quadrant,
                           int level, uint64_t id)
{
  int                 i;

  P4EST_ASSERT (0 <= level && level <= P4EST_QMAXLEVEL);
  if (level < P4EST_QMAXLEVEL) {
    P4EST_ASSERT (id < ((uint64_t) 1 << P4EST_DIM * (level + 2)));
  }

  quadrant->level = (int8_t) level;
  quadrant->x = 0;
  quadrant->y = 0;
#ifdef P4_TO_P8
  quadrant->z = 0;
#endif

  /* this may set the sign bit to create negative numbers */
  for (i = 0; i < level + 2; ++i) {
    quadrant->x |= (p4est_qcoord_t) ((id & (1ULL << (P4EST_DIM * i)))
                                     >> ((P4EST_DIM - 1) * i));
    quadrant->y |= (p4est_qcoord_t) ((id & (1ULL << (P4EST_DIM * i + 1)))
                                     >> ((P4EST_DIM - 1) * i + 1));
#ifdef P4_TO_P8
    quadrant->z |= (p4est_qcoord_t) ((id & (1ULL << (P4EST_DIM * i + 2)))
                                     >> ((P4EST_DIM - 1) * i + 2));
#endif
  }

  quadrant->x <<= (P4EST_MAXLEVEL - level);
  quadrant->y <<= (P4EST_MAXLEVEL - level);
#ifdef P4_TO_P8
  quadrant->z <<= (P4EST_MAXLEVEL - level);

  /* this is needed whenever the number of bits is more than MAXLEVEL + 2 */
  if (quadrant->x >= (p4est_qcoord_t) 1 << (P4EST_MAXLEVEL + 1))
    quadrant->x -= (p4est_qcoord_t) 1 << (P4EST_MAXLEVEL + 2);
  if (quadrant->y >= (p4est_qcoord_t) 1 << (P4EST_MAXLEVEL + 1))
    quadrant->y -= (p4est_qcoord_t) 1 << (P4EST_MAXLEVEL + 2);
  if (quadrant->z >= (p4est_qcoord_t) 1 << (P4EST_MAXLEVEL + 1))
    quadrant->z -= (p4est_qcoord_t) 1 << (P4EST_MAXLEVEL + 2);
#endif

  P4EST_ASSERT (p4est_quadrant_is_extended (quadrant));
}

void
<<<<<<< HEAD
p4est_successor (const p4est_quadrant_t * quadrant, p4est_quadrant_t * result)
{
  int                 level;
  int                 ancestor_id;
  int                 successor_id;
  p4est_quadrant_t    temp[1];

  P4EST_QUADRANT_INIT (temp);

  P4EST_ASSERT (p4est_quadrant_is_extended (quadrant));

  level = quadrant->level;
  ancestor_id = p4est_quadrant_ancestor_id (quadrant, level);
  successor_id = (ancestor_id + 1) % P4EST_CHILDREN;

  P4EST_ASSERT (level > 0);

  /* iterate until it is possible to increment the child/ancestor_id */
  while (successor_id == 0) {
    ancestor_id = p4est_quadrant_ancestor_id (quadrant, --level);
    successor_id = (ancestor_id + 1) % P4EST_CHILDREN;;
  }

  /* in this case there can be no successor */
  P4EST_ASSERT (level != 0);

  if (level < quadrant->level) {
    p4est_quadrant_ancestor (quadrant, level, result);

    /* iteratively increment the sibling index */
    p4est_quadrant_sibling (result, result, successor_id);
    while (result->level < quadrant->level) {
      p4est_quadrant_copy (result, temp);
      p4est_quadrant_child (temp, result, 0);
    }
  }
  else {
    p4est_quadrant_sibling (quadrant, result, successor_id);
  }

  P4EST_ASSERT (p4est_quadrant_is_extended (result));
}

void
p4est_predecessor (const p4est_quadrant_t * quadrant,
                   p4est_quadrant_t * result)
{
  int                 level;
  int                 ancestor_id;
  int                 predeccessor_id;
  p4est_quadrant_t    temp[1];

  P4EST_QUADRANT_INIT (temp);

  P4EST_ASSERT (p4est_quadrant_is_extended (quadrant));

  level = quadrant->level;
  ancestor_id = p4est_quadrant_ancestor_id (quadrant, level);
  predeccessor_id = (ancestor_id - 1) % P4EST_CHILDREN;

  P4EST_ASSERT (level > 0);

  /* iterate until it is possible to decrement the child/ancestor_id */
  while (predeccessor_id == P4EST_CHILDREN) {
    ancestor_id = p4est_quadrant_ancestor_id (quadrant, --level);
    predeccessor_id = (ancestor_id - 1) % P4EST_CHILDREN;;
  }

  /* in this case there can be no predecessor */
  P4EST_ASSERT (level != 0);

  if (level < quadrant->level) {
    p4est_quadrant_ancestor (quadrant, level, result);

    /* iteratively decrement the sibling index */
    p4est_quadrant_sibling (result, result, predeccessor_id);
    while (result->level < quadrant->level) {
      p4est_quadrant_copy (result, temp);
      p4est_quadrant_child (temp, result, P4EST_CHILDREN);
    }
  }
  else {
    p4est_quadrant_sibling (quadrant, result, predeccessor_id);
  }

  P4EST_ASSERT (p4est_quadrant_is_extended (result));
=======
p4est_quadrant_srand (const p4est_quadrant_t * q, sc_rand_state_t * rstate)
{
  P4EST_ASSERT (p4est_quadrant_is_valid (q));
  P4EST_ASSERT (rstate != NULL);

  *rstate = p4est_quadrant_linear_id (q, P4EST_QMAXLEVEL);
>>>>>>> 124f124d
}<|MERGE_RESOLUTION|>--- conflicted
+++ resolved
@@ -1934,7 +1934,6 @@
 }
 
 void
-<<<<<<< HEAD
 p4est_successor (const p4est_quadrant_t * quadrant, p4est_quadrant_t * result)
 {
   int                 level;
@@ -2021,12 +2020,13 @@
   }
 
   P4EST_ASSERT (p4est_quadrant_is_extended (result));
-=======
+}
+
+void
 p4est_quadrant_srand (const p4est_quadrant_t * q, sc_rand_state_t * rstate)
 {
   P4EST_ASSERT (p4est_quadrant_is_valid (q));
   P4EST_ASSERT (rstate != NULL);
 
   *rstate = p4est_quadrant_linear_id (q, P4EST_QMAXLEVEL);
->>>>>>> 124f124d
 }