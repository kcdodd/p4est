--- conflicted
+++ resolved
@@ -57,25 +57,11 @@
 config_file = configure_file(
   input: '../cmake/p4est_config.h.in',
   output: 'p4est_config.h',
-<<<<<<< HEAD
   install: true,
   install_dir : get_option('includedir') + '/p4est',
-  configuration : {
-    'package' : meson.project_name(),
-    'version' : meson.project_version(),
-    'version_major' : meson.project_version().split('.')[0],
-    'version_minor' : meson.project_version().split('.')[1],
-    'version_revision' : meson.project_version().split('.')[2],
-    'cc' : '',
-    'cflags' : '',
-    'cpp' : '',
-    'cppflags' : '',
-    'ldflags' : '',
-    'libs' : '' })
-=======
   format: 'cmake@',
   configuration : p4est_config )
->>>>>>> 5405d663
+
 
 #+++++++++++++++++++++++++++++++++++++++++++++++++++++++++++++++++++++++++++++++
 install_subdir(
