/*
  This file is part of p4est.
  p4est is a C library to manage a collection (a forest) of multiple
  connected adaptive quadtrees or octrees in parallel.

  Copyright (C) 2010 The University of Texas System
  Written by Carsten Burstedde, Lucas C. Wilcox, and Tobin Isaac

  p4est is free software; you can redistribute it and/or modify
  it under the terms of the GNU General Public License as published by
  the Free Software Foundation; either version 2 of the License, or
  (at your option) any later version.

  p4est is distributed in the hope that it will be useful,
  but WITHOUT ANY WARRANTY; without even the implied warranty of
  MERCHANTABILITY or FITNESS FOR A PARTICULAR PURPOSE.  See the
  GNU General Public License for more details.

  You should have received a copy of the GNU General Public License
  along with p4est; if not, write to the Free Software Foundation, Inc.,
  51 Franklin Street, Fifth Floor, Boston, MA 02110-1301, USA.
*/

/********************************************************************
 *                          IMPORTANT NOTE                          *
 *                                                                  *
 * These interfaces are intended for those who like finer control.  *
 * The API offers extended versions of some basic p4est functions.  *
 * The API may change without notice.                               *
 ********************************************************************/

/** \file p4est_extended.h
 *
 * Interface routines with extended capabilities.
 *
 * \ingroup p4est
 */

#ifndef P4EST_EXTENDED_H
#define P4EST_EXTENDED_H

#include <p4est.h>
#include <p4est_mesh.h>
#include <p4est_iterate.h>
#include <p4est_lnodes.h>

SC_EXTERN_C_BEGIN;

/** Data pertaining to selecting, inspecting, and profiling algorithms.
 * A pointer to this structure is hooked into the p4est main structure.
 *
 *
 * The balance_ranges and balance_notify* times are collected
 * whenever an inspect structure is present in p4est.
 */
/* TODO: Describe the purpose of various switches, counters, and timings. */
struct p4est_inspect
{
  /** Use sc_ranges to determine the asymmetric communication pattern.
   * If \a use_balance_ranges is false (the default), sc_notify is used. */
  int                 use_balance_ranges;
  /** If true, call both sc_ranges and sc_notify and verify consistency.
   * Which is actually used is still determined by \a use_balance_ranges. */
  int                 use_balance_ranges_notify;
  /** Verify sc_ranges and/or sc_notify as applicable. */
  int                 use_balance_verify;
  /** If positive and smaller than p4est_num ranges, overrides it */
  int                 balance_max_ranges;
  size_t              balance_A_count_in;
  size_t              balance_A_count_out;
  size_t              balance_comm_sent;
  size_t              balance_comm_nzpeers;
  size_t              balance_B_count_in;
  size_t              balance_B_count_out;
  size_t              balance_zero_sends[2], balance_zero_receives[2];
  double              balance_A;
  double              balance_comm;
  double              balance_B;
  double              balance_ranges;   /**< time spent in sc_ranges */
  double              balance_notify;   /**< time spent in sc_notify */
  /** time spent in sc_notify_allgather */
  double              balance_notify_allgather;
  int                 use_B;
};

/** Callback function prototype to replace one set of quadrants with another.
 *
 * This is used by extended routines when the quadrants of an existing, valid
 * p4est are changed.  The callback allows the user to make changes to newly
 * initialized quadrants before the quadrants that they replace are destroyed.
 *
 * \param [in] num_outgoing The number of outgoing quadrants.
 * \param [in] outgoing     The outgoing quadrants: after the callback, the
 *                          user_data, if \a p4est->data_size is nonzero,
 *                          will be destroyed.
 * \param [in] num_incoming The number of incoming quadrants.
 * \param [in,out] incoming The incoming quadrants: prior to the callback,
 *                          the user_data, if \a p4est->data_size is nonzero,
 *                          is allocated, and the p4est_init_t callback,
 *                          if it has been provided, will be called.
 *
 * If the mesh is being refined, num_outgoing will be 1 and num_incoming will
 * be 4, and vice versa if the mesh is being coarsened.
 */
typedef void        (*p4est_replace_t) (p4est_t * p4est,
                                        p4est_topidx_t which_tree,
                                        int num_outgoing,
                                        p4est_quadrant_t * outgoing[],
                                        int num_incoming,
                                        p4est_quadrant_t * incoming[]);

/** Create a new forest.
 * This is a more general form of p4est_new.
 * See the documentation of p4est_new for basic usage.
 *
 * \param [in] min_quadrants    Minimum initial quadrants per processor.
 *                              Makes the refinement pattern mpisize-specific.
 * \param [in] min_level        The forest is refined at least to this level.
 *                              May be negative or 0, then it has no effect.
 * \param [in] fill_uniform     If true, fill the forest with a uniform mesh
 *                              instead of the coarsest possible one.
 *                              The latter is partition-specific so that
 *                              is usually not a good idea.
 */
p4est_t            *p4est_new_ext (sc_MPI_Comm mpicomm,
                                   p4est_connectivity_t * connectivity,
                                   p4est_locidx_t min_quadrants,
                                   int min_level, int fill_uniform,
                                   size_t data_size, p4est_init_t init_fn,
                                   void *user_pointer);

/** Create a new mesh.
 * \param [in] p4est                A forest that is fully 2:1 balanced.
 * \param [in] ghost                The ghost layer created from the
 *                                  provided p4est.
 * \param [in] compute_tree_index   Boolean to decide whether to allocate and
 *                                  compute the quad_to_tree list.
 * \param [in] compute_level_lists  Boolean to decide whether to compute the
 *                                  level lists in quad_level.
 * \param [in] btype                Currently ignored, only face neighbors
 *                                  are stored.
 * \return                          A fully allocated mesh structure.
 */
p4est_mesh_t       *p4est_mesh_new_ext (p4est_t * p4est,
                                        p4est_ghost_t * ghost,
                                        int compute_tree_index,
                                        int compute_level_lists,
                                        p4est_connect_type_t btype);

/** Refine a forest with a bounded refinement level and a replace option.
 * \param [in,out] p4est The forest is changed in place.
 * \param [in] refine_recursive Boolean to decide on recursive refinement.
 * \param [in] maxlevel   Maximum allowed refinement level (inclusive).
 *                        If this is negative the level is restricted only
 *                        by the compile-time constant QMAXLEVEL in p4est.h.
 * \param [in] refine_fn  Callback function that must return true if a quadrant
 *                        shall be refined.  If refine_recursive is true,
 *                        refine_fn is called for every existing and newly
 *                        created quadrant.  Otherwise, it is called for every
 *                        existing quadrant.  It is possible that a refinement
 *                        request made by the callback is ignored.  To catch
 *                        this case, you can examine whether init_fn or
 *                        replace_fn gets called.
 * \param [in] init_fn    Callback function to initialize the user_data for
 *                        newly created quadrants, which is guaranteed to be
 *                        allocated.  This function pointer may be NULL.
 * \param [in] replace_fn Callback function that allows the user to change
 *                        incoming quadrants based on the quadrants they
 *                        replace; may be NULL.
 */
void                p4est_refine_ext (p4est_t * p4est,
                                      int refine_recursive, int maxlevel,
                                      p4est_refine_t refine_fn,
                                      p4est_init_t init_fn,
                                      p4est_replace_t replace_fn);

/** Coarsen a forest.
 * \param [in,out] p4est The forest is changed in place.
 * \param [in] coarsen_recursive Boolean to decide on recursive coarsening.
 * \param [in] callback_orphans Boolean to enable calling coarsen_fn even on
 *                        non-families.  In this case, the second quadrant
 *                        pointer in the argument list of the callback is NULL,
 *                        subsequent pointers are undefined, and the return
 *                        value is ignored.  If coarsen_recursive is true, it
 *                        is possible that a quadrant is called once or more as
 *                        an orphan and eventually becomes part of a family.
 * \param [in] coarsen_fn Callback function that returns true if a
 *                        family of quadrants shall be coarsened.
 * \param [in] init_fn    Callback function to initialize the user_data
 *                        which is already allocated automatically.
 * \param [in] replace_fn Callback function that allows the user to change
 *                        incoming quadrants based on the quadrants they
 *                        replace.
 */
void                p4est_coarsen_ext (p4est_t * p4est, int coarsen_recursive,
                                       int callback_orphans,
                                       p4est_coarsen_t coarsen_fn,
                                       p4est_init_t init_fn,
                                       p4est_replace_t replace_fn);

/** 2:1 balance the size differences of neighboring elements in a forest.
 * \param [in,out] p4est  The p4est to be worked on.
 * \param [in] btype      Balance type (face or corner/full).
 *                        Corner balance is almost never required when
 *                        discretizing a PDE; just causes smoother mesh grading.
 * \param [in] init_fn    Callback function to initialize the user_data
 *                        which is already allocated automatically.
 * \param [in] replace_fn Callback function that allows the user to change
 *                        incoming quadrants based on the quadrants they
 *                        replace.
 */
void                p4est_balance_ext (p4est_t * p4est,
                                       p4est_connect_type_t btype,
                                       p4est_init_t init_fn,
                                       p4est_replace_t replace_fn);

void                p4est_balance_subtree_ext (p4est_t * p4est,
                                               p4est_connect_type_t btype,
                                               p4est_topidx_t which_tree,
                                               p4est_init_t init_fn,
                                               p4est_replace_t replace_fn);

/** Repartition the forest.
 *
 * The forest is partitioned between processors such that each processor
 * has an approximately equal number of quadrants (or weight).
 *
 * \param [in,out] p4est      The forest that will be partitioned.
 * \param [in]     partition_for_coarsening     If true, the partition
 *                            is modified to allow one level of coarsening.
 * \param [in]     weight_fn  A weighting function or NULL
 *                            for uniform partitioning.
 * \return         The global number of shipped quadrants
 */
p4est_gloidx_t      p4est_partition_ext (p4est_t * p4est,
                                         int partition_for_coarsening,
                                         p4est_weight_t weight_fn);

/** Correct partition to allow one level of coarsening.
 *
 * \param [in] p4est                     forest whose partition is corrected
 * \param [in,out] num_quadrants_in_proc partition that will be corrected
 * \return                               absolute number of moved quadrants
 */
p4est_gloidx_t      p4est_partition_for_coarsening (p4est_t * p4est,
                                                    p4est_locidx_t *
                                                    num_quadrants_in_proc);

/** p4est_iterate_ext adds the option \a remote: if this is false, then it is
 * the same as p4est_iterate; if this is true, then corner callbacks are also
 * called on corners for hanging faces touched by local quadrants.
 */
void                p4est_iterate_ext (p4est_t * p4est,
                                       p4est_ghost_t * ghost_layer,
                                       void *user_data,
                                       p4est_iter_volume_t iter_volume,
                                       p4est_iter_face_t iter_face,
                                       p4est_iter_corner_t iter_corner,
                                       int remote);

/** Save the complete connectivity/p4est data to disk.  This is a collective
 * operation that all MPI processes need to call.  All processes write
 * into the same file, so the filename given needs to be identical over
 * all parallel invocations.
 * See p4est_load_ext for information on the autopartition parameter.
 * \param [in] filename    Name of the file to write.
 * \param [in] p4est       Valid forest structure.
 * \param [in] save_data   If true, the element data is saved.
 *                         Otherwise, a data size of 0 is saved.
 * \param [in] save_partition   If false, save file as if 1 core was used.
 *                              If true, save core count and partition.
 *                         Advantage: Partition can be recovered on loading
 *                              with same mpisize and autopartition false.
 *                         Disadvantage: Makes the file depend on mpisize.
 *                  Either way the file can be loaded with autopartition true.
 * \note            Aborts on file errors.
 */
void                p4est_save_ext (const char *filename, p4est_t * p4est,
                                    int save_data, int save_partition);

/** Load the complete connectivity/p4est structure from disk.
 * It is possible to load the file with a different number of processors
 * than has been used to write it.  The partition will then be uniform.
 * \param [in] filename         Name of the file to read.
 * \param [in] mpicomm          A valid MPI communicator.
 * \param [in] data_size        Size of data for each quadrant which can be
 *                              zero.  Then user_data_pool is set to NULL.
 *                              If data_size is zero, load_data is ignored.
 * \param [in] load_data        If true, the element data is loaded.  This is
 *                              only permitted if the saved data size matches.
 *                              If false, the stored data size is ignored.
 * \param [in] autopartition    Ignore saved partition and make it uniform.
 * \param [in] broadcasthead    Have only rank 0 read headers and bcast them.
 * \param [in] user_pointer     Assign to the user_pointer member of the p4est
 *                              before init_fn is called the first time.
 * \param [out] connectivity    Connectivity must be destroyed separately.
 * \return          Returns a valid forest structure. A pointer to a valid
 *                  connectivity structure is returned through the last
 *                  argument.
 * \note            Aborts on file errors or invalid file contents.
 */
p4est_t            *p4est_load_ext (const char *filename, sc_MPI_Comm mpicomm,
                                    size_t data_size, int load_data,
                                    int autopartition, int broadcasthead,
                                    void *user_pointer,
                                    p4est_connectivity_t ** connectivity);

/** The same as p4est_load_ext, but reading the connectivity/p4est from an
 * open sc_io_source_t stream.
 */
p4est_t            *p4est_source_ext (sc_io_source_t * src,
                                      sc_MPI_Comm mpicomm, size_t data_size,
                                      int load_data, int autopartition,
                                      int broadcasthead, void *user_pointer,
                                      p4est_connectivity_t ** connectivity);

<<<<<<< HEAD
int                 p4est_reduce_mpicomm (p4est_t * p4est);

int                 p4est_reduce_mpicomm_ext (p4est_t * p4est,
                                              sc_MPI_Group group_add,
                                              const int add_to_beginning,
                                              int **ranks);
=======
/** Create the data necessary to create a PETsc DMPLEX representation of a
 * forest, as well as the accompanying lnodes and ghost layer.  The forest
 * must be at least face balanced (see p4est_balance()).  See
 * test/test_plex2.c for example usage.
 *
 * All arrays should be initialized to hold sizeof (p4est_locidx_t), except
 * for \a out_remotes, which should be initialized to hold
 * (2 * sizeof (p4est_locidx_t)).
 *
 * \param[in]     p4est                 the forest
 * \param[out]    ghost                 the ghost layer
 * \param[out]    lnodes                the lnodes
 * \param[in]     ctype                 the type of adjacency for the overlap
 * \param[in]     overlap               the number of layers of overlap (zero
 *                                      is acceptable)
 * \param[out]    first_local_quad      the local quadrants are assigned
 *                                      contiguous plex indices, starting with
 *                                      this index
 * \param[in,out] out_points_per_dim    filled with argument for
 *                                      DMPlexCreateFromDAG()
 * \param[in,out] out_cone_sizes        filled with argument for
 *                                      DMPlexCreateFromDAG()
 * \param[in,out] out_cones             filled with argument for
 *                                      DMPlexCreateFromDAG()
 * \param[in,out] out_cone_orientations filled with argument for
 *                                      DMPlexCreateFromDAG()
 * \param[in,out] out_vertex_coords     filled with argument for
 *                                      DMPlexCreateFromDAG()
 * \param[in,out] out_children          filled with argument for
 *                                      DMPlexSetTree()
 * \param[in,out] out_parents           filled with argument for
 *                                      DMPlexSetTree()
 * \param[in,out] out_childids          filled with argument for
 *                                      DMPlexSetTree()
 * \param[in,out] out_leaves            filled with argument for
 *                                      PetscSFSetGraph()
 * \param[in,out] out_remotes           filled with argument for
 *                                      PetscSFSetGraph()
 */
void                p4est_get_plex_data_ext (p4est_t * p4est,
                                             p4est_ghost_t ** ghost,
                                             p4est_lnodes_t ** lnodes,
                                             p4est_connect_type_t ctype,
                                             int overlap,
                                             p4est_locidx_t *
                                             first_local_quad,
                                             sc_array_t * out_points_per_dim,
                                             sc_array_t * out_cone_sizes,
                                             sc_array_t * out_cones,
                                             sc_array_t *
                                             out_cone_orientations,
                                             sc_array_t * out_vertex_coords,
                                             sc_array_t * out_children,
                                             sc_array_t * out_parents,
                                             sc_array_t * out_childids,
                                             sc_array_t * out_leaves,
                                             sc_array_t * out_remotes);
>>>>>>> 2ca925fe

SC_EXTERN_C_END;

#endif /* !P4EST_EXTENDED_H */<|MERGE_RESOLUTION|>--- conflicted
+++ resolved
@@ -314,14 +314,13 @@
                                       int broadcasthead, void *user_pointer,
                                       p4est_connectivity_t ** connectivity);
 
-<<<<<<< HEAD
 int                 p4est_reduce_mpicomm (p4est_t * p4est);
 
 int                 p4est_reduce_mpicomm_ext (p4est_t * p4est,
                                               sc_MPI_Group group_add,
                                               const int add_to_beginning,
                                               int **ranks);
-=======
+
 /** Create the data necessary to create a PETsc DMPLEX representation of a
  * forest, as well as the accompanying lnodes and ghost layer.  The forest
  * must be at least face balanced (see p4est_balance()).  See
@@ -379,7 +378,6 @@
                                              sc_array_t * out_childids,
                                              sc_array_t * out_leaves,
                                              sc_array_t * out_remotes);
->>>>>>> 2ca925fe
 
 SC_EXTERN_C_END;
 
