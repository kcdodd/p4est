/*
  This file is part of p4est.
  p4est is a C library to manage a collection (a forest) of multiple
  connected adaptive quadtrees or octrees in parallel.

  Copyright (C) 2010 The University of Texas System
  Additional copyright (C) 2011 individual authors
  Written by Carsten Burstedde, Lucas C. Wilcox, and Tobin Isaac

  p4est is free software; you can redistribute it and/or modify
  it under the terms of the GNU General Public License as published by
  the Free Software Foundation; either version 2 of the License, or
  (at your option) any later version.

  p4est is distributed in the hope that it will be useful,
  but WITHOUT ANY WARRANTY; without even the implied warranty of
  MERCHANTABILITY or FITNESS FOR A PARTICULAR PURPOSE.  See the
  GNU General Public License for more details.

  You should have received a copy of the GNU General Public License
  along with p4est; if not, write to the Free Software Foundation, Inc.,
  51 Franklin Street, Fifth Floor, Boston, MA 02110-1301, USA.
*/

#ifndef P8EST_SEARCH_H
#define P8EST_SEARCH_H

/** \file p8est_search.h
 * Search through quadrants, the local part of a forest, or the partition.
 *
 * This file provides several helper functions and a couple highlevel
 * recursive search algorithms.  These can be used to search for a collection
 * of user-defined "points" through the forest.  There are three flavors of
 * the main search algorithm:
 *
 * 1. \ref p8est_search_local
 *
 *    This function examines the processor-local part of the refinement tree.
 *    It proceeds top-down along all subtrees that have at least one local leaf.
 *    Non-local subtrees are ignored in an optimized way.  Use this function to
 *    compare points against the local branches and leaves.
 *
 * 2. \ref p8est_search_partition
 *
 *    This function examines the parallel partition that is known to all
 *    processors without knowing about actual leaves on remote processors.
 *    Use this to find the processors relevant for a collection of points,
 *    which can then be used to send each point to its assigned processor.
 *
 * 3. \ref p8est_search_all
 *
 *    This function combines the first two into one algorithm.  Note that when
 *    the parallel partition is not of interest, \ref p8est_search_local is
 *    recommended instead since it employs optimizations that are only possible
 *    on the local processor.
 *
 * \ingroup p8est
 */

#include <p8est.h>

SC_EXTERN_C_BEGIN;

/** Find the lowest position tq in a quadrant array such that tq >= q.
 * \return  Returns the id of the matching quadrant
 *                  or -1 if array < q or the array is empty.
 */
ssize_t             p8est_find_lower_bound (sc_array_t * array,
                                            const p8est_quadrant_t * q,
                                            size_t guess);

/** Find the highest position tq in a quadrant array such that tq <= q.
 * \return  Returns the id of the matching quadrant
 *                  or -1 if array > q or the array is empty.
 */
ssize_t             p8est_find_higher_bound (sc_array_t * array,
                                             const p8est_quadrant_t * q,
                                             size_t guess);

<<<<<<< HEAD
/** Search a local quadrant by its cumulative number in the forest.
 *
 * We perform a binary search over the processor-local trees,
 * which means that it is advisable NOT to use this function if possible,
 * and to try to maintain O(1) tree context information in the calling code.
 *
 * \param [in]  p8est           Forest to be worked with.
 * \param [in]  cumulative_id   Cumulative index over all trees of quadrant.
 * \param [in,out] which_tree   If not NULL, the input value can be -1
 *                              or an initial guess for the quadrant's tree.
 *                              An initial guess must be the index of a
 *                              nonempty local tree.
 *                              Output is the tree of returned quadrant.
 * \param [out] quadrant_id     If not NULL, the number of quadrant in tree.
 * \return                      The identified quadrant.
 */
p8est_quadrant_t   *p8est_find_quadrant_cumulative (p8est_t * p8est,
                                                    p4est_locidx_t
                                                    cumulative_id,
                                                    p4est_topidx_t *
                                                    which_tree,
                                                    p4est_locidx_t *
                                                    quadrant_id);

/** Given a sorted \b array of quadrants that have a common ancestor at level
=======
/** Split an array of quadrants by the children of an ancestor.
 *
 * Given a sorted \b array of quadrants that have a common ancestor at level
>>>>>>> 124f124d
 * \b level, compute the \b indices of the first quadrant in each of the common
 * ancestor's children at level \b level + 1.
 * \param [in] array     The sorted array of quadrants of level > \b level.
 * \param [in] level     The level at which there is a common ancestor.
 * \param [in,out] indices     The indices of the first quadrant in each of
 *                             the ancestors's children, plus an additional
 *                             index on the end.  The quadrants of \b array
 *                             that are descendants of child i have indices
 *                             between indices[i] and indices[i + 1] - 1.  If
 *                             indices[i] = indices[i+1], this indicates that
 *                             no quadrant in the array is contained in
 *                             child i.
 */
void                p8est_split_array (sc_array_t * array, int level,
                                       size_t indices[]);

/** Find the boundary points touched by a range of quadrants.
 *
 * Given two smallest quadrants, \b lq and \b uq, that mark the first and the
 * last quadrant in a range of quadrants, determine which portions of the tree
 * boundary the range touches.
 * \param [in] lq        The smallest quadrant at the start of the range: if
 *                       NULL, the tree's first quadrant is taken to be the
 *                       start of the range.
 * \param [in] uq        The smallest quadrant at the end of the range: if
 *                       NULL, the tree's last quadrant is taken to be the
 *                       end of the range.
 * \param [in] level     The level of the containing quadrant whose boundaries
 *                       are tested: 0 if we want to test the boundaries of the
 *                       whole tree.
 * \param [in,out] faces       An array of size 6 that is filled: faces[i] is
 *                             true if the range touches that face.
 * \param [in,out] edges       An array of size 12 that is filled: edges[i] is
 *                             true if the range touches that edge.
 * \param [in,out] corners     An array of size 8 that is filled: corners[i] is
 *                             true if the range touches that corner.
 *                             \b faces, \b edges or \b corners may be NULL.
 * \return  Returns an int32_t encoded with the same information in \b faces,
 *          \b edges and \b corners: the first (least) six bits represent the
 *          six faces, the next twelve bits represent the twelve edges, the
 *          next eight bits represent the eight corners.
 */
int32_t             p8est_find_range_boundaries (p8est_quadrant_t * lq,
                                                 p8est_quadrant_t * uq,
                                                 int level, int faces[],
                                                 int edges[], int corners[]);

/** Callback function to query the match of a "point" with a quadrant.
 *
 * This function can be called in two roles:  Per-quadrant, in which case the
 * parameter \b point is NULL, or per-point, possibly many times per quadrant.
 *
 * \param [in] p4est        The forest to be queried.
 * \param [in] which_tree   The tree id under consideration.
 * \param [in] quadrant     The quadrant under consideration.
 *                          This quadrant may be coarser than the quadrants
 *                          that are contained in the forest (an ancestor), in
 *                          which case it is a temporary variable and not part
 *                          of the forest storage.  Otherwise, it is a leaf and
 *                          points directly into the forest storage.
 * \param [in] local_num    If the quadrant is not a leaf, this is < 0.
 *                          Otherwise it is the (non-negative) index of the
 *                          quadrant relative to the processor-local storage.
 * \param [in] point        Representation of a "point"; user-defined.
 *                          If \b point is NULL, the callback may be used to
 *                          prepare quadrant-related search meta data.
 * \return                  If \b point is NULL, true if the search confined to
 *                          \b quadrant should be executed, false to skip it.
 *                          Else, true if point may be contained in the
 *                          quadrant and false otherwise; the return value has
 *                          no effect on a leaf.
 */
typedef int         (*p8est_search_local_t) (p8est_t * p4est,
                                             p4est_topidx_t which_tree,
                                             p8est_quadrant_t * quadrant,
                                             p4est_locidx_t local_num,
                                             void *point);

/** This typedef is provided for backwards compatibility. */
typedef p8est_search_local_t p8est_search_query_t;

/** Search through the local part of a forest.
 * The search is especially efficient if multiple targets, called "points"
 * below, are searched for simultaneously.
 *
 * The search runs over all local quadrants and proceeds recursively top-down.
 * For each tree, it may start at the root of that tree, or further down at the
 * root of the subtree that contains all of the tree's local quadrants.
 * Likewise, some intermediate levels in the recursion may be skipped if the
 * processor-local part is contained in a single deeper subtree.
 * The outer loop is thus a depth-first, processor-local forest traversal.
 * Each quadrant in that loop either is a leaf, or a (direct or indirect)
 * strict ancestor of a leaf.  On entering a new quadrant, a user-provided
 * quadrant-callback is executed.
 *
 * As a convenience, the user may provide anonymous "points" that are tracked
 * down the forest.  This way one search call may be used for multiple targets.
 * The set of points that potentially matches a given quadrant diminishes from
 * the root down to the leaves:  For each quadrant, an inner loop over the
 * potentially matching points executes a point-callback for each candidate
 * that determines whether the point may be a match.  If not, it is discarded
 * in the current branch, otherwise it is passed to the next deeper level.
 * The callback is allowed to return true for the same point and more than one
 * quadrant; in this case more than one matching quadrant may be identified.
 * The callback is also allowed to return false for all children of a quadrant
 * that it returned true for earlier.  If the point callback returns false for
 * all points relevant to a quadrant, the recursion stops.
 * The points can really be anything, p4est does not perform any
 * interpretation, just passes the pointer along to the callback function.
 *
 * If points are present and the first quadrant callback returned true, we
 * execute it a second time after calling the point callback for all current
 * points.  This can be used to gather and postprocess information about the
 * points more easily.  If it returns false, the recursion stops.
 *
 * If the points are a NULL array, they are ignored and the recursion proceeds
 * by querying the per-quadrant callback.  If the points are not NULL but an
 * empty array, the recursion will stop immediately!
 *
 * \param [in] p4est        The forest to be searched.
 * \param [in] call_post    If true, call quadrant callback both pre and post.
 * \param [in] quadrant_fn  Executed once when a quadrant is entered, and once
 *                          when it is left (the second time only if points are
 *                          present and the first call returned true).
 *                          This quadrant is always local, if not completely
 *                          than at least one descendant of it.  If the
 *                          callback returns false, this quadrant and its
 *                          descendants are excluded from the search recursion.
 *                          Its \b point argument is always NULL.
 *                          Callback may be NULL in which case it is ignored.
 * \param [in] point_fn     If \b points is not NULL, must be not NULL.
 *                          Shall return true for any possible matching point.
 *                          If \b points is NULL, this callback is ignored.
 * \param [in] points       User-defined array of "points".
 *                          If NULL, only the \b quadrant_fn callback
 *                          is executed.  If that is NULL, this function noops.
 *                          If not NULL, the \b point_fn is called on
 *                          its members during the search.
 */
void                p8est_search_local (p8est_t * p4est, int call_post,
                                        p8est_search_local_t quadrant_fn,
                                        p8est_search_local_t point_fn,
                                        sc_array_t * points);

/** This function is provided for backwards compatibility.
 * We call \ref p8est_search_local with call_post = 0.
 */
void                p8est_search (p8est_t * p4est,
                                  p8est_search_query_t quadrant_fn,
                                  p8est_search_query_t point_fn,
                                  sc_array_t * points);

/** Callback function for the partition recursion.
 * \param [in] p4est        The forest to traverse.
 *                          Its local quadrants are never accessed.
 * \param [in] which_tree   The tree number under consideration.
 * \param [in] quadrant     This quadrant is not from local forest storage,
 *                          and its user data is undefined.  It represents
 *                          the branch of the forest in the top-down recursion.
 * \param [in] pfirst       The lowest processor that owns part of \b quadrant.
 *                          Guaranteed to be non-empty.
 * \param [in] plast        The highest processor that owns part of \b quadrant.
 *                          Guaranteed to be non-empty.  If this is equal to
 *                          \b pfirst, then the recursion will stop for
 *                          \b quadrant's branch after this function returns.
 * \param [in,out] point    Pointer to a user-defined point object.
 *                          If called per-quadrant, this is NULL.
 * \return                  If false, the recursion at quadrant is terminated.
 *                          If true, it continues if \b pfirst < \b plast.
 */
typedef int         (*p8est_search_partition_t) (p8est_t * p4est,
                                                 p4est_topidx_t which_tree,
                                                 p8est_quadrant_t * quadrant,
                                                 int pfirst, int plast,
                                                 void *point);

/** Traverse the global partition top-down.
 * We proceed top-down through the partition, identically on all processors
 * except for the results of two user-provided callbacks.  The recursion will only
 * go down branches that are split between multiple processors.  The callback
 * functions can be used to stop a branch recursion even for split branches.
 * This function offers the option to search for arbitrary user-defined points
 * analogously to \ref p4est_search_local.
 * \note Traversing the whole processor partition will be at least O(P),
 *       so sensible use of the callback function is advised to cut it short.
 * \param [in] p4est        The forest to traverse.
 *                          Its local quadrants are never accessed.
 * \param [in] call_post    If true, call quadrant callback both pre and post.
 * \param [in] quadrant_fn  This function controls the recursion,
 *                          which only continues deeper if this
 *                          callback returns true for a branch quadrant.
 *                          It is allowed to set this to NULL.
 * \param [in] point_fn     This function decides per-point whether it is
 *                          followed down the recursion.
 *                          Must be non-NULL if \b points are not NULL.
 * \param [in] points       User-provided array of \b points that are
 *                          passed to the callback \b point_fn.
 *                          See \ref p8est_search_local for details.
 */
void                p8est_search_partition (p8est_t * p4est, int call_post,
                                            p8est_search_partition_t
                                            quadrant_fn,
                                            p8est_search_partition_t point_fn,
                                            sc_array_t * points);

/** Callback function for the top-down search through the whole forest.
 * \param [in] p4est        The forest to search.
 *                          We recurse through the trees one after another.
 * \param [in] which_tree   The current tree number.
 * \param [in] quadrant     The current quadrant in the recursion.
 *                          This quadrant is either a non-leaf tree branch
 *                          or a leaf.  If the quadrant is contained in the
 *                          local partition, we know which, otherwise we don't.
 *                          Let us first consider the situation when \b
 *                          quadrant is local, which is indicated by both \b
 *                          pfirst and \b plast being equal to \b
 *                          p4est->mpirank.  Then the parameter \b local_num is
 *                          negative for non-leaves and the number of the
 *                          quadrant as a leaf in local storage otherwise.
 *                          Only if the quadrant is a local leaf, it points to
 *                          the actual local storage and can be used to access
 *                          user data etc., and the recursion terminates.
 *                          The other possibility is that \b pfirst < \b plast,
 *                          in which case we proceed with the recursion,
 *                          or both are equal to the same remote rank, in
 *                          which case the recursion terminates.  Either way,
 *                          the quadrant is not from local forest storage.
 *
 * \param [in] pfirst       The lowest processor that owns part of \b quadrant.
 *                          Guaranteed to be non-empty.
 * \param [in] plast        The highest processor that owns part of \b quadrant.
 *                          Guaranteed to be non-empty.
 * \param [in] local_num    If \b quadrant is a local leaf, this number is the
 *                          index of the leaf in local quadrant storage.
 *                          Else, this is a negative value.
 *
 * \param [in,out] point    User-defined representation of a point.  This
 *                          parameter distinguishes two uses of the callback.
 *                          For each quadrant, the callback is first called
 *                          with a NULL point, and if this callback returns
 *                          true, once for each point tracked in this branch.
 *                          The return value for a point determines whether
 *                          it shall be tracked further down the branch or not,
 *                          and has no effect on a local leaf.
 *                          The call with a NULL point is intended to prepare
 *                          quadrant-related search meta data that is common to
 *                          all points, and/or to efficiently terminate the
 *                          recursion for all points in the branch in one call.
 *
 * \return                  If false, the recursion at \b quadrant terminates.
 *                          If true, it continues if \b pfirst < \b plast or
 *                          if they are both equal to \b p4est->mpirank and
 *                          the recursion has not reached a leaf yet.
 */
typedef int         (*p8est_search_all_t) (p8est_t * p8est,
                                           p4est_topidx_t which_tree,
                                           p8est_quadrant_t * quadrant,
                                           int pfirst, int plast,
                                           p4est_locidx_t local_num,
                                           void *point);

/** Perform a top-down search on the whole forest.
 *
 * This function combines the functionality of \ref p4est_search_local and \ref
 * p4est_search_partition; their documentation applies for the most part.
 *
 * The recursion proceeds from the root quadrant of each tree until
 * (a) we encounter a remote quadrant that covers only one processor, or
 * (b) we encounter a local leaf quadrant.
 * In other words, we proceed with the recursion into a quadrant's children if
 * (a) the quadrant is split between two or more processors, no matter whether
 * one of them is the calling processor or not, or (b) if the quadrant is on
 * the local processor but we have not reached a leaf yet.
 *
 * The search can track one or more points, which are abstract placeholders.
 * They are matched against the quadrants traversed using a callback function.
 * The result of the callback function can be used to stop a recursion early.
 * The user determines how a point is interpreted, we only pass it around.
 *
 * Note that in the remote case (a), we may terminate the recursion even if
 * the quadrant is not a leaf, which we have no means of knowing.  Still,
 * this case is sufficient to determine the processor ownership of a point.
 *
 * \note
 * This is a very powerful function that can become slow if not used carefully.
 *
 * \note
 * As with the two other search functions in this file, calling it once with
 * many points is generally much faster than calling it once for each point.
 * Using multiple points also allows for a per-quadrant termination of the
 * recursion in addition to a more costly per-point termination.
 *
 * \note
 * This function works fine when used for the special cases that either the
 * partition or the local quadrants are not of interest.  However, in the case
 * of querying only local information we expect that \ref p4est_search_local
 * will be faster since it employs specific local optimizations.
 *
 * \param [in] p4est        The forest to be searched.
 * \param [in] call_post    If true, call quadrant callback both pre and post.
 * \param [in] quadrant_fn  Executed once for each quadrant that is entered.
 *                          If the callback returns false, this quadrant and
 *                          its descendants are excluded from the search, and
 *                          the points in this branch are not queried further.
 *                          Its \b point argument is always NULL.
 *                          Callback may be NULL in which case it is ignored.
 * \param [in] point_fn     Executed once for each point that is relevant for a
 *                          quadrant of the search.  If it returns true, the
 *                          point is tracked further down that branch, else it
 *                          is discarded from the queries for the children.
 *                          If \b points is not NULL, this callback must be not
 *                          NULL.  If \b points is NULL, it is not called.
 * \param [in] points       User-defined array of points.  We do not interpret
 *                          a point, just pass it into the callbacks.
 *                          If NULL, only the \b quadrant_fn callback
 *                          is executed.  If that is NULL, the whole function
 *                          noops.  If not NULL, the \b point_fn is
 *                          called on its members during the search.
 */
void                p8est_search_all (p8est_t * p4est, int call_post,
                                      p8est_search_all_t quadrant_fn,
                                      p8est_search_all_t point_fn,
                                      sc_array_t * points);

SC_EXTERN_C_END;

#endif /* !P8EST_SEARCH_H */<|MERGE_RESOLUTION|>--- conflicted
+++ resolved
@@ -77,7 +77,6 @@
                                              const p8est_quadrant_t * q,
                                              size_t guess);
 
-<<<<<<< HEAD
 /** Search a local quadrant by its cumulative number in the forest.
  *
  * We perform a binary search over the processor-local trees,
@@ -102,12 +101,9 @@
                                                     p4est_locidx_t *
                                                     quadrant_id);
 
-/** Given a sorted \b array of quadrants that have a common ancestor at level
-=======
 /** Split an array of quadrants by the children of an ancestor.
  *
  * Given a sorted \b array of quadrants that have a common ancestor at level
->>>>>>> 124f124d
  * \b level, compute the \b indices of the first quadrant in each of the common
  * ancestor's children at level \b level + 1.
  * \param [in] array     The sorted array of quadrants of level > \b level.
