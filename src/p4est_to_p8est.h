--- conflicted
+++ resolved
@@ -139,12 +139,9 @@
 #define p4est_find_corner_transform     p8est_find_corner_transform
 #define p4est_corner_array_index        p8est_corner_array_index
 #define p4est_connectivity_reorder      p8est_connectivity_reorder
-<<<<<<< HEAD
 #define p4est_connectivity_permute      p8est_connectivity_permute
-=======
 #define p4est_connectivity_join_faces   p8est_connectivity_join_faces
 #define p4est_connectivity_is_equivalent p8est_connectivity_is_equivalent
->>>>>>> aae5451f
 
 /* functions in p4est */
 #define p4est_qcoord_to_vertex          p8est_qcoord_to_vertex
