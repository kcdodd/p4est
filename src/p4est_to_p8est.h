--- conflicted
+++ resolved
@@ -127,17 +127,10 @@
 #define P4EST_DATA_UNINITIALIZED        P8EST_DATA_UNINITIALIZED
 
 /* functions in p4est_connectivity */
-<<<<<<< HEAD
-#define p4est_connectivity_face_neighbor_face_corner_orientation        \
-        p8est_connectivity_face_neighbor_face_corner_orientation
-#define p4est_connectivity_face_neighbor_corner_orientation     \
-        p8est_connectivity_face_neighbor_corner_orientation
-=======
 #define p4est_connectivity_face_neighbor_face_corner    \
         p8est_connectivity_face_neighbor_face_corner
 #define p4est_connectivity_face_neighbor_corner         \
         p8est_connectivity_face_neighbor_corner
->>>>>>> 1d49bc65
 #define p4est_connectivity_memory_used  p8est_connectivity_memory_used
 #define p4est_connectivity_new          p8est_connectivity_new
 #define p4est_connectivity_new_brick    p8est_connectivity_new_brick
@@ -289,7 +282,6 @@
 /* functions in p4est_search */
 #define p4est_find_lower_bound          p8est_find_lower_bound
 #define p4est_find_higher_bound         p8est_find_higher_bound
-#define p4est_find_quadrant_cumulative  p8est_find_quadrant_cumulative
 #define p4est_split_array               p8est_split_array
 #define p4est_find_range_boundaries     p8est_find_range_boundaries
 #define p4est_search                    p8est_search
@@ -421,8 +413,6 @@
 #define p4est_mesh_memory_used          p8est_mesh_memory_used
 #define p4est_mesh_new                  p8est_mesh_new
 #define p4est_mesh_destroy              p8est_mesh_destroy
-#define p4est_mesh_get_quadrant         p8est_mesh_get_quadrant
-#define p4est_mesh_get_neighbors        p8est_mesh_get_neighbors
 #define p4est_mesh_quadrant_cumulative  p8est_mesh_quadrant_cumulative
 #define p4est_mesh_face_neighbor_init   p8est_mesh_face_neighbor_init
 #define p4est_mesh_face_neighbor_init2  p8est_mesh_face_neighbor_init2
