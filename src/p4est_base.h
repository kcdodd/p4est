/*
  This file is part of p4est.
  p4est is a C library to manage a collection (a forest) of multiple
  connected adaptive quadtrees or octrees in parallel.

  Copyright (C) 2010 The University of Texas System
  Written by Carsten Burstedde, Lucas C. Wilcox, and Tobin Isaac

  p4est is free software; you can redistribute it and/or modify
  it under the terms of the GNU General Public License as published by
  the Free Software Foundation; either version 2 of the License, or
  (at your option) any later version.

  p4est is distributed in the hope that it will be useful,
  but WITHOUT ANY WARRANTY; without even the implied warranty of
  MERCHANTABILITY or FITNESS FOR A PARTICULAR PURPOSE.  See the
  GNU General Public License for more details.

  You should have received a copy of the GNU General Public License
  along with p4est; if not, write to the Free Software Foundation, Inc.,
  51 Franklin Street, Fifth Floor, Boston, MA 02110-1301, USA.
*/

#ifndef P4EST_BASE_H
#define P4EST_BASE_H

/* include p4est config header */

#include <p4est_config.h>

/* indirectly also include sc.h and sc_config.h */

#include <sc_containers.h>
#define _p4est_const _sc_const

#if \
  (defined (P4EST_MPI) && !defined (SC_MPI)) || \
  (!defined (P4EST_MPI) && defined (SC_MPI))
#error "MPI configured differently in p4est and libsc"
#endif
#if \
  (defined (P4EST_MPIIO) && !defined (SC_MPIIO)) || \
  (!defined (P4EST_MPIIO) && defined (SC_MPIIO))
#error "MPI I/O configured differently in p4est and libsc"
#endif

SC_EXTERN_C_BEGIN;

/** Typedef for quadrant coordinates. */
typedef int32_t     p4est_qcoord_t;
#define p4est_qcoord_compare sc_int32_compare
#define P4EST_MPI_QCOORD MPI_INT
#define P4EST_VTK_QCOORD "Int32"
#define P4EST_QCOORD_MIN INT32_MIN
#define P4EST_QCOORD_MAX INT32_MAX
#define P4EST_QCOORD_1   ((p4est_qcoord_t) 1)

<<<<<<< HEAD
/** Typedef for counting topological entities (trees, tree vertices). */
typedef int32_t     p4est_topidx_t;     /**< must not be larger than int */
=======
/** Typedef for counting topological entities (trees, vertices). */
typedef int32_t     p4est_topidx_t;
>>>>>>> aae5451f
#define p4est_topidx_compare sc_int32_compare
#define P4EST_MPI_TOPIDX MPI_INT
#define P4EST_VTK_TOPIDX "Int32"
#define P4EST_TOPIDX_MIN INT32_MIN
#define P4EST_TOPIDX_MAX INT32_MAX
#define P4EST_TOPIDX_FITS_32 1
#define P4EST_TOPIDX_1   ((p4est_topidx_t) 1)

/** Typedef for processor-local indexing of quadrants and nodes. */
typedef int32_t     p4est_locidx_t;
#define p4est_locidx_compare sc_int32_compare
#define P4EST_MPI_LOCIDX MPI_INT
#define P4EST_VTK_LOCIDX "Int32"
#define P4EST_LOCIDX_MIN INT32_MIN
#define P4EST_LOCIDX_MAX INT32_MAX
#define P4EST_LOCIDX_1   ((p4est_locidx_t) 1)

/** Typedef for globally unique indexing of quadrants. */
typedef int64_t     p4est_gloidx_t;
#define p4est_gloidx_compare sc_int64_compare
#define P4EST_MPI_GLOIDX MPI_LONG_LONG_INT
#define P4EST_VTK_GLOIDX "Int64"
#define P4EST_GLOIDX_MIN INT64_MIN
#define P4EST_GLOIDX_MAX INT64_MAX
#define P4EST_GLOIDX_1   ((p4est_gloidx_t) 1)

/* some error checking possibly specific to p4est */
#ifdef P4EST_DEBUG
#define P4EST_ASSERT(c) SC_CHECK_ABORT ((c), "Assertion '" #c "'")
#else
#define P4EST_ASSERT(c) SC_NOOP ()
#endif

/* macros for memory allocation, will abort if out of memory */
#define P4EST_ALLOC(t,n)          (t *) sc_malloc (p4est_package_id,    \
                                                   (n) * sizeof(t))
#define P4EST_ALLOC_ZERO(t,n)     (t *) sc_calloc (p4est_package_id,    \
                                                   (size_t) (n), sizeof(t))
#define P4EST_REALLOC(p,t,n)      (t *) sc_realloc (p4est_package_id,   \
                                                    (p), (n) * sizeof(t))
#define P4EST_STRDUP(s)                 sc_strdup (p4est_package_id, (s))
#define P4EST_FREE(p)                   sc_free (p4est_package_id, (p))

/* log helper macros */
#define P4EST_GLOBAL_LOG(p,s)                           \
  SC_GEN_LOG (p4est_package_id, SC_LC_GLOBAL, (p), (s))
#define P4EST_LOG(p,s)                                  \
  SC_GEN_LOG (p4est_package_id, SC_LC_NORMAL, (p), (s))
void                P4EST_GLOBAL_LOGF (int priority, const char *fmt, ...)
  __attribute__ ((format (printf, 2, 3)));
void                P4EST_LOGF (int priority, const char *fmt, ...)
  __attribute__ ((format (printf, 2, 3)));
#ifndef __cplusplus
#define P4EST_GLOBAL_LOGF(p,f,...)                                      \
  SC_GEN_LOGF (p4est_package_id, SC_LC_GLOBAL, (p), (f), __VA_ARGS__)
#define P4EST_LOGF(p,f,...)                                             \
  SC_GEN_LOGF (p4est_package_id, SC_LC_NORMAL, (p), (f), __VA_ARGS__)
#endif

/* convenience global log macros will only print if identifier <= 0 */
#define P4EST_GLOBAL_TRACE(s) P4EST_GLOBAL_LOG (SC_LP_TRACE, (s))
#define P4EST_GLOBAL_LDEBUG(s) P4EST_GLOBAL_LOG (SC_LP_DEBUG, (s))
#define P4EST_GLOBAL_VERBOSE(s) P4EST_GLOBAL_LOG (SC_LP_VERBOSE, (s))
#define P4EST_GLOBAL_INFO(s) P4EST_GLOBAL_LOG (SC_LP_INFO, (s))
#define P4EST_GLOBAL_STATISTICS(s) P4EST_GLOBAL_LOG (SC_LP_STATISTICS, (s))
#define P4EST_GLOBAL_PRODUCTION(s) P4EST_GLOBAL_LOG (SC_LP_PRODUCTION, (s))
#define P4EST_GLOBAL_ESSENTIAL(s) P4EST_GLOBAL_LOG (SC_LP_ESSENTIAL, (s))
#define P4EST_GLOBAL_LERROR(s) P4EST_GLOBAL_LOG (SC_LP_ERROR, (s))
void                P4EST_GLOBAL_TRACEF (const char *fmt, ...)
  __attribute__ ((format (printf, 1, 2)));
void                P4EST_GLOBAL_LDEBUGF (const char *fmt, ...)
  __attribute__ ((format (printf, 1, 2)));
void                P4EST_GLOBAL_VERBOSEF (const char *fmt, ...)
  __attribute__ ((format (printf, 1, 2)));
void                P4EST_GLOBAL_INFOF (const char *fmt, ...)
  __attribute__ ((format (printf, 1, 2)));
void                P4EST_GLOBAL_STATISTICSF (const char *fmt, ...)
  __attribute__ ((format (printf, 1, 2)));
void                P4EST_GLOBAL_PRODUCTIONF (const char *fmt, ...)
  __attribute__ ((format (printf, 1, 2)));
void                P4EST_GLOBAL_ESSENTIALF (const char *fmt, ...)
  __attribute__ ((format (printf, 1, 2)));
void                P4EST_GLOBAL_LERRORF (const char *fmt, ...)
  __attribute__ ((format (printf, 1, 2)));
#ifndef __cplusplus
#define P4EST_GLOBAL_TRACEF(f,...)                      \
  P4EST_GLOBAL_LOGF (SC_LP_TRACE, (f), __VA_ARGS__)
#define P4EST_GLOBAL_LDEBUGF(f,...)                     \
  P4EST_GLOBAL_LOGF (SC_LP_DEBUG, (f), __VA_ARGS__)
#define P4EST_GLOBAL_VERBOSEF(f,...)                    \
  P4EST_GLOBAL_LOGF (SC_LP_VERBOSE, (f), __VA_ARGS__)
#define P4EST_GLOBAL_INFOF(f,...)                       \
  P4EST_GLOBAL_LOGF (SC_LP_INFO, (f), __VA_ARGS__)
#define P4EST_GLOBAL_STATISTICSF(f,...)                         \
  P4EST_GLOBAL_LOGF (SC_LP_STATISTICS, (f), __VA_ARGS__)
#define P4EST_GLOBAL_PRODUCTIONF(f,...)                         \
  P4EST_GLOBAL_LOGF (SC_LP_PRODUCTION, (f), __VA_ARGS__)
#define P4EST_GLOBAL_ESSENTIALF(f,...)                          \
  P4EST_GLOBAL_LOGF (SC_LP_ESSENTIAL, (f), __VA_ARGS__)
#define P4EST_GLOBAL_LERRORF(f,...)                     \
  P4EST_GLOBAL_LOGF (SC_LP_ERROR, (f), __VA_ARGS__)
#endif
#define P4EST_GLOBAL_NOTICE     P4EST_GLOBAL_STATISTICS
#define P4EST_GLOBAL_NOTICEF    P4EST_GLOBAL_STATISTICSF

/* convenience log macros that are active on every processor */
#define P4EST_TRACE(s) P4EST_LOG (SC_LP_TRACE, (s))
#define P4EST_LDEBUG(s) P4EST_LOG (SC_LP_DEBUG, (s))
#define P4EST_VERBOSE(s) P4EST_LOG (SC_LP_VERBOSE, (s))
#define P4EST_INFO(s) P4EST_LOG (SC_LP_INFO, (s))
#define P4EST_STATISTICS(s) P4EST_LOG (SC_LP_STATISTICS, (s))
#define P4EST_PRODUCTION(s) P4EST_LOG (SC_LP_PRODUCTION, (s))
#define P4EST_ESSENTIAL(s) P4EST_LOG (SC_LP_ESSENTIAL, (s))
#define P4EST_LERROR(s) P4EST_LOG (SC_LP_ERROR, (s))
void                P4EST_TRACEF (const char *fmt, ...)
  __attribute__ ((format (printf, 1, 2)));
void                P4EST_LDEBUGF (const char *fmt, ...)
  __attribute__ ((format (printf, 1, 2)));
void                P4EST_VERBOSEF (const char *fmt, ...)
  __attribute__ ((format (printf, 1, 2)));
void                P4EST_INFOF (const char *fmt, ...)
  __attribute__ ((format (printf, 1, 2)));
void                P4EST_STATISTICSF (const char *fmt, ...)
  __attribute__ ((format (printf, 1, 2)));
void                P4EST_PRODUCTIONF (const char *fmt, ...)
  __attribute__ ((format (printf, 1, 2)));
void                P4EST_ESSENTIALF (const char *fmt, ...)
  __attribute__ ((format (printf, 1, 2)));
void                P4EST_LERRORF (const char *fmt, ...)
  __attribute__ ((format (printf, 1, 2)));
#ifndef __cplusplus
#define P4EST_TRACEF(f,...)                     \
  P4EST_LOGF (SC_LP_TRACE, (f), __VA_ARGS__)
#define P4EST_LDEBUGF(f,...)                    \
  P4EST_LOGF (SC_LP_DEBUG, (f), __VA_ARGS__)
#define P4EST_VERBOSEF(f,...)                   \
  P4EST_LOGF (SC_LP_VERBOSE, (f), __VA_ARGS__)
#define P4EST_INFOF(f,...)                      \
  P4EST_LOGF (SC_LP_INFO, (f), __VA_ARGS__)
#define P4EST_STATISTICSF(f,...)                        \
  P4EST_LOGF (SC_LP_STATISTICS, (f), __VA_ARGS__)
#define P4EST_PRODUCTIONF(f,...)                        \
  P4EST_LOGF (SC_LP_PRODUCTION, (f), __VA_ARGS__)
#define P4EST_ESSENTIALF(f,...)                         \
  P4EST_LOGF (SC_LP_ESSENTIAL, (f), __VA_ARGS__)
#define P4EST_LERRORF(f,...)                    \
  P4EST_LOGF (SC_LP_ERROR, (f), __VA_ARGS__)
#endif
#define P4EST_NOTICE            P4EST_STATISTICS
#define P4EST_NOTICEF           P4EST_STATISTICSF

/* extern declarations */
extern int          p4est_package_id;

/** Registers p4est with the SC Library and sets the logging behavior.
 * This function is optional.
 * If this function is not called or called with log_handler == NULL,
 * the default SC log handler will be used.
 * If this function is not called or called with log_threshold == SC_LP_DEFAULT,
 * the default SC log threshold will be used.
 * The default SC log settings can be changed with sc_set_log_defaults ().
 */
void                p4est_init (sc_log_handler_t log_handler,
                                int log_threshold);

/** Compute hash value for two p4est_topidx_t integers.
 * \param [in] tt     Array of (at least) two values.
 * \return            An unsigned hash value.
 */
/*@unused@*/
static inline unsigned
p4est_topidx_hash2 (const p4est_topidx_t * tt)
{
  uint32_t            a, b, c;

#if (P4EST_TOPIDX_FITS_32)
  a = (uint32_t) tt[0];
  b = (uint32_t) tt[1];
  c = 0;
#else
  a = (uint32_t) (tt[0] && 0xFFFFFFFF);
  b = (uint32_t) (tt[0] >> 32);
  c = (uint32_t) (tt[1] && 0xFFFFFFFF);
  sc_hash_mix (a, b, c);
  a += (uint32_t) (tt[1] >> 32);
#endif
  sc_hash_final (a, b, c);

  return (unsigned) c;
}

/** Compute hash value for three p4est_topidx_t integers.
 * \param [in] tt     Array of (at least) three values.
 * \return            An unsigned hash value.
 */
/*@unused@*/
static inline unsigned
p4est_topidx_hash3 (const p4est_topidx_t * tt)
{
  uint32_t            a, b, c;

#if (P4EST_TOPIDX_FITS_32)
  a = (uint32_t) tt[0];
  b = (uint32_t) tt[1];
  c = (uint32_t) tt[2];
#else
  a = (uint32_t) (tt[0] && 0xFFFFFFFF);
  b = (uint32_t) (tt[0] >> 32);
  c = (uint32_t) (tt[1] && 0xFFFFFFFF);
  sc_hash_mix (a, b, c);
  a += (uint32_t) (tt[1] >> 32);
  b += (uint32_t) (tt[2] && 0xFFFFFFFF);
  c += (uint32_t) (tt[2] >> 32);
#endif
  sc_hash_final (a, b, c);

  return (unsigned) c;
}

/** Compute hash value for four p4est_topidx_t integers.
 * \param [in] tt     Array of (at least) four values.
 * \return            An unsigned hash value.
 */
/*@unused@*/
static inline unsigned
p4est_topidx_hash4 (const p4est_topidx_t * tt)
{
  uint32_t            a, b, c;

#if (P4EST_TOPIDX_FITS_32)
  a = (uint32_t) tt[0];
  b = (uint32_t) tt[1];
  c = (uint32_t) tt[2];
  sc_hash_mix (a, b, c);
  a += (uint32_t) tt[3];
#else
  a = (uint32_t) (tt[0] && 0xFFFFFFFF);
  b = (uint32_t) (tt[0] >> 32);
  c = (uint32_t) (tt[1] && 0xFFFFFFFF);
  sc_hash_mix (a, b, c);
  a += (uint32_t) (tt[1] >> 32);
  b += (uint32_t) (tt[2] && 0xFFFFFFFF);
  c += (uint32_t) (tt[2] >> 32);
  sc_hash_mix (a, b, c);
  a += (uint32_t) (tt[3] && 0xFFFFFFFF);
  b += (uint32_t) (tt[3] >> 32);
#endif
  sc_hash_final (a, b, c);

  return (unsigned) c;
}

/*@unused@*/
static inline int
p4est_topidx_is_sorted (p4est_topidx_t * t, int length)
{
  int                 i;

  for (i = 1; i < length; ++i) {
    if (t[i - 1] > t[i]) {
      return 0;
    }
  }
  return 1;
}

/*@unused@*/
static inline void
p4est_topidx_bsort (p4est_topidx_t * t, int length)
{
  int                 i, j;
  p4est_topidx_t      tswap;

  /* go through all elements except the last */
  for (i = length - 1; i > 0; --i) {
    /* bubble up the first element until before position i */
    for (j = 0; j < i; ++j) {
      if (t[j] > t[j + 1]) {
        tswap = t[j + 1];
        t[j + 1] = t[j];
        t[j] = tswap;
      }
    }
  }
  P4EST_ASSERT (p4est_topidx_is_sorted (t, length));
}

/*@unused@*/
static inline       uint64_t
p4est_partition_cut_uint64 (uint64_t global_num, int p, int num_procs)
{
  uint64_t            result;

  /* In theory, a double * double product should never overflow
     due to the 15-bit exponent used internally on x87 and above.
     Also in theory, 80-bit floats should be used internally,
     and multiply/divide associativity goes left-to-right.
     Still checking for funny stuff just to be sure. */

  P4EST_ASSERT (0 <= p && p <= num_procs);

  if (p == num_procs) {
    /* prevent roundoff error and division by zero */
    return global_num;
  }

  result = (uint64_t)
    (((long double) global_num * (double) p) / (double) num_procs);

  P4EST_ASSERT (result <= global_num);

  return result;
}

/*@unused@*/
static inline       p4est_gloidx_t
p4est_partition_cut_gloidx (p4est_gloidx_t global_num, int p, int num_procs)
{
  p4est_gloidx_t      result;

  /* In theory, a double * double product should never overflow
     due to the 15-bit exponent used internally on x87 and above.
     Also in theory, 80-bit floats should be used internally,
     and multiply/divide associativity goes left-to-right.
     Still checking for funny stuff just to be sure. */

  P4EST_ASSERT (global_num >= 0);
  P4EST_ASSERT (0 <= p && p <= num_procs);

  if (p == num_procs) {
    /* prevent roundoff error and division by zero */
    return global_num;
  }

  result = (p4est_gloidx_t)
    (((long double) global_num * (double) p) / (double) num_procs);

  P4EST_ASSERT (0 <= result && result <= global_num);

  return result;
}

SC_EXTERN_C_END;

#endif /* !P4EST_BASE_H */<|MERGE_RESOLUTION|>--- conflicted
+++ resolved
@@ -55,13 +55,8 @@
 #define P4EST_QCOORD_MAX INT32_MAX
 #define P4EST_QCOORD_1   ((p4est_qcoord_t) 1)
 
-<<<<<<< HEAD
 /** Typedef for counting topological entities (trees, tree vertices). */
-typedef int32_t     p4est_topidx_t;     /**< must not be larger than int */
-=======
-/** Typedef for counting topological entities (trees, vertices). */
 typedef int32_t     p4est_topidx_t;
->>>>>>> aae5451f
 #define p4est_topidx_compare sc_int32_compare
 #define P4EST_MPI_TOPIDX MPI_INT
 #define P4EST_VTK_TOPIDX "Int32"
