/*
  This file is part of p4est.
  p4est is a C library to manage a collection (a forest) of multiple
  connected adaptive quadtrees or octrees in parallel.

  Copyright (C) 2010 The University of Texas System
  Additional copyright (C) 2011 individual authors
  Written by Carsten Burstedde, Lucas C. Wilcox, and Tobin Isaac

  p4est is free software; you can redistribute it and/or modify
  it under the terms of the GNU General Public License as published by
  the Free Software Foundation; either version 2 of the License, or
  (at your option) any later version.

  p4est is distributed in the hope that it will be useful,
  but WITHOUT ANY WARRANTY; without even the implied warranty of
  MERCHANTABILITY or FITNESS FOR A PARTICULAR PURPOSE.  See the
  GNU General Public License for more details.

  You should have received a copy of the GNU General Public License
  along with p4est; if not, write to the Free Software Foundation, Inc.,
  51 Franklin Street, Fifth Floor, Boston, MA 02110-1301, USA.
*/

/** \file p8est_bits.h
 *
 * Routines for manipulating quadrants (neighbors, parents, children, etc.)
 *
 * \ingroup p8est
 */

#ifndef P8EST_BITS_H
#define P8EST_BITS_H

#include <p8est.h>
#include <sc_random.h>

SC_EXTERN_C_BEGIN;

/** Write -1 into the pad8 and pad16 members of a quadrant.
 * This helps with valgrind cleanliness if a quadrant is sent over MPI.
 */
void                p8est_quadrant_pad (p8est_quadrant_t * q);

/** Prints one line with quadrant's x, y, z and level.
 * \param [in] log_priority  see \ref logpriorities in sc.h for the meanings
 *                           of numerical priority values
 * \param [in] q             quadrant to print
 */
void                p8est_quadrant_print (int log_priority,
                                          const p8est_quadrant_t * q);

/** Test if two quadrants have equal Morton indices.
 * \return true if \a q1 describes the same quadrant as \a q2.
 */
int                 p8est_quadrant_is_equal (const p8est_quadrant_t * q1,
                                             const p8est_quadrant_t * q2);

/** Copy the Morton indices of the quadrant \a q.
 *  \param[in] q      	 An extended quadrant.
 *  \param[in,out] copy  An existing quadrant that Morton indices will
 *                       be set to the Morton indices of \a q.
 */
void                p8est_quadrant_copy (const p8est_quadrant_t * q,
                                         p8est_quadrant_t * copy);

/** Test if two quadrants overlap.
 * \return true if \a q1 and \a q2 are equal or one is the ancestor of the
 * other.
 */
int                 p8est_quadrant_overlaps (const p8est_quadrant_t * q1,
                                             const p8est_quadrant_t * q2);

/** Test if two quadrants have equal Morton indices and the same tree id.
 * \return          true if \a q1 describes the same quadrant as \a q2
 *                  and the p.which_tree fields are equal.
 */
int                 p8est_quadrant_is_equal_piggy (const p8est_quadrant_t *
                                                   q1,
                                                   const p8est_quadrant_t *
                                                   q2);

/** Compare two quadrants in their Morton ordering.
 * Both quadrants must be valid.
 * \return Returns < 0 if \a v1 < \a v2,
 *                   0 if \a v1 == \a v2,
 *                 > 0 if \a v1 > \a v2
 */
int                 p8est_quadrant_compare (const void *v1, const void *v2);

/** Compare two sets of coordinates in their Morton ordering.
 * Coordinates are signed, but the sorted order will treat them
 * as unsigned, with negative coordinates being greater than
 * positive coordinates because of their representation in twos-complement.
 * \param [in] v1, v2    Two sets of 3d coordinates.
 * \return Returns < 0 if \a v1 < \a v2,
 *                   0 if \a v1 == \a v2,
 *                 > 0 if \a v1 > \a v2
 */
int                 p8est_coordinates_compare (const p4est_qcoord_t v1[],
                                               const p4est_qcoord_t v2[]);

/** Compare two quadrants in their Morton ordering, with equivalence if the
 * two quadrants overlap.
 * \return Returns < 0 if \a v1 < \a v2 and \a v1 and \a v2 do not overlap,
 *                   0 if \a v1 and \a v2 overlap,
 *                 > 0 if \a v1 > \a v2 and \a v1 and \a v2 do not overlap.
 */
int                 p8est_quadrant_disjoint (const void *v1, const void *v2);

/** Compare two quadrants in their Morton ordering and the which_tree member.
 * Both quadrants must be extended (superset of valid, see below).
 * \return Returns < 0 if \a v1 < \a v2,
 *                   0 if \a v1 == \a v2,
 *                 > 0 if \a v1 > \a v2
 */
int                 p8est_quadrant_compare_piggy (const void *v1,
                                                  const void *v2);

/** Compare two quadrants with respect to their local_num in the piggy3 member.
 * \return Returns < 0 if \a v1 < \a v2,
 *                   0 if \a v1 == \a v2,
 *                 > 0 if \a v1 > \a v2
 */
int                 p8est_quadrant_compare_local_num (const void *v1,
                                                      const void *v2);

/** Test if two quadrants have equal Morton indices, callback version.
 * \return true if \a v1 describes the same quadrant as \a v2.
 */
int                 p8est_quadrant_equal_fn (const void *v1, const void *v2,
                                             const void *u);

/** Computes a hash value for a quadrant by the lookup3 method.
 */
unsigned            p8est_quadrant_hash_fn (const void *v, const void *u);

/** Test if two nodes are in the same tree and have equal Morton indices.
 * \param [in] v1   Pointer to a clamped or unclamped node, depending on u.
 * \param [in] v2   Pointer to a clamped or unclamped node, depending on u.
 * \param [in] u    User data, points to an int holding the clamped-flag.
 */
int                 p8est_node_equal_piggy_fn (const void *v1,
                                               const void *v2, const void *u);

/** Compute hash value of a node based on its tree and Morton index.
 * \param [in] v    Pointer to a clamped or unclamped node, depending on u.
 * \param [in] u    User data, points to an int holding the clamped-flag.
 */
unsigned            p8est_node_hash_piggy_fn (const void *v, const void *u);

/** Clamp a node inside the unit tree if it sits on a high border.
 * \param [in] n    Node to be clamped. Must not yet be clamped.
 * \param [out] r   Existing node overwritten by the clamped result.
 */
void                p8est_node_clamp_inside (const p8est_quadrant_t * n,
                                             p8est_quadrant_t * r);

/** Move a clamped node out on the border.
 * \param [in] n    Node to be unclamped in-place.
 */
void                p8est_node_unclamp (p8est_quadrant_t * n);

/** Find the enclosing quadrant of a given node at a given level.
 * \param [in] n        Clamped node.
 * \param [in] level    Level of the quadrant to be created.
 * \param [out] q       Output quadrant, n == q is permitted.
 */
void                p8est_node_to_quadrant (const p8est_quadrant_t * n,
                                            int level, p8est_quadrant_t * q);

/** Decide if a node is completely contained within a quadrant.
 * \param [in] q        Valid quadrant.
 * \param [in] n        Clamped node.
 */
int                 p8est_quadrant_contains_node (const p8est_quadrant_t * q,
                                                  const p8est_quadrant_t * n);

/** Compute the position of the ancestor of this child at level \a level within
 * its siblings.
 * \return Returns its child id in 0..7
 */
int                 p8est_quadrant_ancestor_id (const p8est_quadrant_t * q,
                                                int level);

/** Compute the position of this child within its siblings.
 * \return Returns its child id in 0..7
 */
int                 p8est_quadrant_child_id (const p8est_quadrant_t * q);

/** Test if Morton indices are inside the unit tree.
 * \param [in] coord   3d coordinates.
 * \return Returns true if \a (coord[0],coord[1],coord[2]) is inside the unit tree.
 */
int                 p8est_coordinates_is_inside_root (const p4est_qcoord_t
                                                      coord[]);

/** Test if a quadrant is inside the unit tree.
 * \param [in] q Quadrant to be tested.
 * \return Returns true if \a q is inside the unit tree.
 */
int                 p8est_quadrant_is_inside_root (const p8est_quadrant_t *
                                                   q);

/** Test if a quadrant is inside the 3x3 box around the root tree.
 * \param [in] q Quadrant to be tested.
 * \return Returns true if \a q is inside the unit tree.
 */
int                 p8est_quadrant_is_inside_3x3 (const p8est_quadrant_t * q);

/** Test if a quadrant is outside a tree face boundary (no edge or corner).
 * \param [in] q Quadrant to be tested.
 * \return Returns true if \a q is outside across a unit tree face.
 */
int                 p8est_quadrant_is_outside_face (const p8est_quadrant_t *
                                                    q);

/** Test if a quadrant is outside a tree edge boundary (no corner).
 * \param [in] q Quadrant to be tested.
 * \return Returns true if \a q is outside across a unit tree edge.
 */
int                 p8est_quadrant_is_outside_edge (const p8est_quadrant_t *
                                                    q);

/** Test if a quadrant is outside a tree edge boundary (no corner).
 * \param [in] q       Quadrant to be tested.
 * \param [out] edge   The tree edge number is computed if outside edge.
 *                     This pointer may be NULL.
 * \return Returns true if \a q is outside across a unit tree edge.
 */
int                 p8est_quadrant_is_outside_edge_extra (const
                                                          p8est_quadrant_t *
                                                          q, int *edge);

/** Test if a quadrant is outside a tree corner boundary.
 * \param [in] q Quadrant to be tested.
 * \return Returns true if \a q is outside across a unit tree corner.
 */
int                 p8est_quadrant_is_outside_corner (const p8est_quadrant_t *
                                                      q);

/** Test if a quadrant is used to represent a mesh node.
 * \param [in] q        Quadrant to be tested.
 * \param [in] inside   If true, boundary nodes must be clamped inside.
 *                      If false, nodes must align with the quadrant grid.
 * \return Returns true if \a q is a node.
 */
int                 p8est_quadrant_is_node (const p8est_quadrant_t * q,
                                            int inside);

/** Test if Morton indices are valid and are inside the unit tree.
 * \param [in] coord  3d coordinates.
 * \param [in] level  level
 * \return Returns true if \a (coord[0],coord[1],coord[2],level) is valid.
 */
int                 p8est_coordinates_is_valid (const p4est_qcoord_t coord[],
                                                int level);

/** Test if a quadrant has valid Morton indices and is inside the unit tree.
 * \param [in] q Quadrant to be tested.
 * \return Returns true if \a q is valid.
 */
int                 p8est_quadrant_is_valid (const p8est_quadrant_t * q);

/** Test if a quadrant has valid Morton indices in the 3x3 box around root.
 * \param [in] q Quadrant to be tested.
 * \return Returns true if \a q is extended.
 */
int                 p8est_quadrant_is_extended (const p8est_quadrant_t * q);

/** Test if two quadrants are siblings.
 * \param [in] q1 First quadrant to be tested.
 * \param [in] q2 Second quadrant to be tested.
 * \return true if \a q1 is unequal to and a sibling of \a q2.
 */
int                 p8est_quadrant_is_sibling (const p8est_quadrant_t * q1,
                                               const p8est_quadrant_t * q2);

/** Compute a specific child of a quadrant.
 * \param [in]     q    Input quadrant.
 * \param [in,out] r    Existing quadrant whose Morton index will be filled
 *                      with the coordinates of its child no. \b child_id.
 * \param [in] child_id The id of the child computed, 0..7.
 */
void                p8est_quadrant_child (const p8est_quadrant_t * q,
                                          p8est_quadrant_t * r, int child_id);

/** Test if two quadrants are siblings.
 * Descriptive, slower version of \a p8est_quadrant_is_sibling.
 * For debugging and educational purposes only.
 */
int                 p8est_quadrant_is_sibling_D (const p8est_quadrant_t * q1,
                                                 const p8est_quadrant_t * q2);

/** Test if 8 quadrants are siblings in Morton ordering.
 */
int                 p8est_quadrant_is_family (const p8est_quadrant_t * q0,
                                              const p8est_quadrant_t * q1,
                                              const p8est_quadrant_t * q2,
                                              const p8est_quadrant_t * q3,
                                              const p8est_quadrant_t * q4,
                                              const p8est_quadrant_t * q5,
                                              const p8est_quadrant_t * q6,
                                              const p8est_quadrant_t * q7);

/** Test if 8 quadrants are siblings in Morton ordering, array version.
 * \param [in] q   Array of 8 quadrants.
 */
int                 p8est_quadrant_is_familyv (const p8est_quadrant_t q[]);

/** Test if 8 quadrants are siblings in Morton ordering, array version.
 * \param [in] q   Array of 8 pointers to quadrants.
 */
int                 p8est_quadrant_is_familypv (p8est_quadrant_t * q[]);

/** Test if a quadrant is the parent of another quadrant.
 * \param [in] q Quadrant to be tested.
 * \param [in] r Possible child quadrant.
 * \return true if \a q is the parent of \a r.
 */
int                 p8est_quadrant_is_parent (const p8est_quadrant_t * q,
                                              const p8est_quadrant_t * r);

/** Test if a quadrant is the parent of another quadrant.
 * Descriptive, slower version of \a p8est_quadrant_is_parent.
 * For debugging and educational purposes only.
 */
int                 p8est_quadrant_is_parent_D (const p8est_quadrant_t * q,
                                                const p8est_quadrant_t * r);

/** Test if a quadrant is an ancestor of another quadrant.
 * \param [in] q Quadrant to be tested.
 * \param [in] r Descendent quadrant.
 * \return true if \a q is unequal to and an ancestor of \a r.
 */
int                 p8est_quadrant_is_ancestor (const p8est_quadrant_t * q,
                                                const p8est_quadrant_t * r);

/** Test if a quadrant is an ancestor of another quadrant.
 * Descriptive, slower version of \a p8est_quadrant_is_ancestor.
 * Contrary to \a p8est_quadrant_is_ancestor, it aborts for inter-tree q, r.
 * For debugging and educational purposes only.
 */
int                 p8est_quadrant_is_ancestor_D (const p8est_quadrant_t * q,
                                                  const p8est_quadrant_t * r);

/** Test if two quadrants follow each other in the tree with no holes.
 * \param [in] q A quadrant
 * \param [in] r Another quadrant
 * \return true if \a q is immediately before \a r in the tree.
 * \note for every \a q there are between 0 and P8EST_MAXLEVEL+1 possible nexts.
 */
int                 p8est_quadrant_is_next (const p8est_quadrant_t * q,
                                            const p8est_quadrant_t * r);

/** Test if two quadrants follow each other in the tree with no holes.
 * Descriptive, slower version of \a p8est_quadrant_is_next.
 * For debugging and educational purposes only.
 */
int                 p8est_quadrant_is_next_D (const p8est_quadrant_t * q,
                                              const p8est_quadrant_t * r);

/** Test if a quadrant has at least partial overlap with a tree.
 */
int                 p8est_quadrant_overlaps_tree (p8est_tree_t * tree,
                                                  const p8est_quadrant_t * q);

/** Test if a quadrant is completely contained within a tree.
 */
int                 p8est_quadrant_is_inside_tree (p8est_tree_t * tree,
                                                   const p8est_quadrant_t *
                                                   q);

/** Whether two descendants of a quadrant are first and last, up to size.
 * \param [in] f    An extended quadrant, need not be of maximum level.
 * \param [in] l    An extended quadrant, need not be of maximum level.
 *                  It must be greater equal \b f in the space filling curve.
 * \param [in] a    An extended quadrant,
 *                  equal to or ancestor of \b f, and likewise to/of \b l.
 * \return          Whether the first corner of \b f equals that of \b a and
 *                  the last corner of \b l equals that of \b a.
 */
int                 p8est_quadrant_is_first_last (const p8est_quadrant_t * f,
                                                  const p8est_quadrant_t * l,
                                                  const p8est_quadrant_t * a);

/** Enlarge a quadrant as long as its first corner stays the same.
 * We limit the enlargement by containing it in an ancestor quadrant.
 * \param [in] a    Extended quadrant.  On input and output, equal to or
 *                  strict ancestor of the quadrant \b q to be modified.
 * \param [in,out] q    On input and output, an extended quadrant and also
 *                      equal or a strict descendant of \b a.
 *                      Possibly enlarged by this function.
 */
void                p8est_quadrant_enlarge_first (const p8est_quadrant_t * a,
                                                  p8est_quadrant_t * q);

/** Enlarge a quadrant as long as its last corner stays the same.
 * We limit the enlargement by containing it in an ancestor quadrant.
 * \param [in] a    Extended quadrant.  On input and output, equal to or
 *                  strict ancestor of the quadrant \b q to be modified.
 * \param [in,out] q    On input and output, an extended quadrant and also
 *                      equal or a strict descendant of \b a.
 *                      Possibly enlarged by this function.
 */
void                p8est_quadrant_enlarge_last (const p8est_quadrant_t * a,
                                                 p8est_quadrant_t * q);

/** Compute the ancestor of a quadrant at a given level.
 * \param [in]  q       Input quadrant.
 * \param [in]  level   A smaller level than q.
 * \param [in,out]  r   Existing quadrant whose Morton index will be filled
 *                      with the ancestor of q at the given level.
 * \note The quadrant q may point to the same quadrant as r.
 *       The user_data of r are never modified.
 */
void                p8est_quadrant_ancestor (const p8est_quadrant_t * q,
                                             int level, p8est_quadrant_t * r);

/** Compute the parent of a quadrant.
 * \param [in]  q Input quadrant.
 * \param [in,out] r Existing quadrant whose Morton index will be filled
 *                   with the Morton index of the parent of \a q.
 *                   Its user_data will be untouched.
 * \note \a q may point to the same quadrant as \a r.
         The user_data of \a r is never modified.
 */
void                p8est_quadrant_parent (const p8est_quadrant_t * q,
                                           p8est_quadrant_t * r);

/** Compute a specific sibling of a quadrant.
 * \param [in]     q  Input quadrant.
 * \param [in,out] r  Existing quadrant whose Morton index will be filled
 *                    with the coordinates of sibling no. sibling_id of q.
 * \param [in]     sibling_id The id of the sibling computed, 0..3.
 */
void                p8est_quadrant_sibling (const p8est_quadrant_t * q,
                                            p8est_quadrant_t * r,
                                            int sibling_id);

/** Compute the face neighbor of a quadrant.
 * \param [in]     q      Input quadrant, must be valid.
 * \param [in]     face   The face across which to generate the neighbor.
 * \param [in,out] r      Existing quadrant whose Morton index will be filled.
 * \note \a q may point to the same quadrant as \a r.
 */
void                p8est_quadrant_face_neighbor (const p8est_quadrant_t * q,
                                                  int face,
                                                  p8est_quadrant_t * r);

/** Compute the face neighbor of a quadrant, transforming across tree
 * boundaries if necessary.
 * \param [in]     q      Input quadrant, must be valid.
 * \param [in]     t      Tree that contains \a q.
 * \param [in]     face   The face across which to generate the neighbor.
 * \param [in,out] r      Existing quadrant whose Morton index will be filled.
 *                        By convention, if there is no tree across \a face,
 *                        \a r has the same Morton index as \a q.
 * \param [in,out] nface  if not NULL, set to the face of \a r that neighbors
 *                        \a q.  nface is encoded with orientation information
 *                        in the same manner as the tree_to_face array in
 *                        the p8est_connectivity_t struct.
 * \param [in]     conn   The connectivity structure for the forest.
 * \return Returns the tree that contains \a r.  By convention, if there is no
 * tree across \a face, then -1 is returned.
 */
p4est_locidx_t      p8est_quadrant_face_neighbor_extra (const p8est_quadrant_t
                                                        * q, p4est_topidx_t t,
                                                        int face,
                                                        p8est_quadrant_t * r,
                                                        int *nface,
                                                        p8est_connectivity_t *
                                                        conn);

/** Get the smaller face neighbors of \a q.
 *
 * Gets the smaller face neighbors, which are half of the size assuming the
 * 2-1 constant.
 *
 * The order of the \a n[i] is given in the Morton ordering.
 *
 * \param [in]  q      The quadrant whose face neighbors will be constructed.
 * \param [in]  face   The face across which to generate the neighbors.
 * \param [out] n[0]..n[3] Filled with the four smaller face neighbors.
 * \param [out] nur[0]..nur[3] If not NULL, filled with smallest quadrants
 *                     that fit in the upper right corners of \a n.
 */
void                p8est_quadrant_half_face_neighbors (const p8est_quadrant_t
                                                        * q, int face,
                                                        p8est_quadrant_t n[],
                                                        p8est_quadrant_t
                                                        nur[]);

/** Create all possible face neighbors of \a q.
 *
 * Gets the face neighbors, possible assuming the 2-1 constraint.
 * If the larger or smaller quadrants do not exist than they are returned
 * as initialized by P4EST_QUADRANT_INIT.
 *
 * The order of \a n[0] through \a n[3] are given in Morton ordering.
 *
 * \param [in]  q      The quadrant whose face neighbors will be constructed.
 * \param [in]  face   The face across which to generate the neighbors.
 * \param [out] n[0]..n[3] Filled with the smaller possible face neighbors,
 *                     which are half of the size if they exist
 *                     or initialized to P4EST_QUADRANT_INIT.
 * \param [out] n[4]   Filled with the face neighbor, which is the same size.
 * \param [out] n[5]   Filled with the face neighbor, which is twice the size
 *                     if it exists or initialized to P4EST_QUADRANT_INIT.
 */
void                p8est_quadrant_all_face_neighbors (const p8est_quadrant_t
                                                       * q, int face,
                                                       p8est_quadrant_t n[]);

/** Compute the edge neighbor of a quadrant.
 * \param [in]     q      Input quadrant, must be valid.
 * \param [in]     edge   The edge across which to generate the neighbor.
 * \param [in,out] r      Existing quadrant whose Morton index will be filled.
 * \note \a q may point to the same quadrant as \a r.
 */
void                p8est_quadrant_edge_neighbor (const p8est_quadrant_t * q,
                                                  int edge,
                                                  p8est_quadrant_t * r);

/** Compute the edge neighbors of a quadrant, transforming across tree
 * boundaries if necessary.  Only computes neighbors that are not face
 * neighbors.
 * \param [in]     q      Input quadrant, must be valid.
 * \param [in]     t      Tree that contains \a q.
 * \param [in]     edge   The edge across which to generate the neighbor.
 * \param [in,out] quads  An initialized but empty array where the edge
 *                        neighbors will be placed.
 * \param [in,out] treeids An initialized but empty array where the ids of the
 *                        trees containing the edge neighbors will be placed.
 * \param [in,out] nedges if not NULL, filled with the edges of \a quads that
<<<<<<< HEAD
 *                        neighbor \a q. the ints in \a nedges are encoded with
 *                        orientation informatin like the edge_to_edge array
=======
 *                        neighbor \q. the ints in \nedges are encoded with
 *                        orientation information like the edge_to_edge array
>>>>>>> 2a79652a
 *                        in the p8est_connectivity_t struct
 * \param [in]     conn   The connectivity structure for the forest.
 */
void                p8est_quadrant_edge_neighbor_extra (const p8est_quadrant_t
                                                        * q, p4est_locidx_t t,
                                                        int edge, sc_array_t *
                                                        quads, sc_array_t *
                                                        treeids,
                                                        sc_array_t * nedges,
                                                        p8est_connectivity_t *
                                                        conn);

/** Compute the corner neighbor of a quadrant.
 * \param [in]     q      Input quadrant, must be valid.
 * \param [in]     corner The corner across which to generate the neighbor.
 * \param [in,out] r      Existing quadrant whose Morton index will be filled.
 * \note \a q may point to the same quadrant as \a r.
 */
void                p8est_quadrant_corner_neighbor (const p8est_quadrant_t *
                                                    q, int corner,
                                                    p8est_quadrant_t * r);

/** Compute the corner neighbors of a quadrant, transforming across tree
 * boundaries if necessary.  Only computes neighbors that are not face or edge
 * neighbors.
 * \param [in]     q      Input quadrant, must be valid.
 * \param [in]     t      Tree that contains \a q.
 * \param [in]     corner The corner across which to generate the neighbor.
 * \param [in,out] quads  An initialized but empty array where the corner
 *                        neighbors will be placed.
 * \param [in,out] treeids An initialized but empty array where the ids of the
 *                        trees containing the corner neighbors will be placed.
 * \param [in,out] ncorners if not NULL, filled with the corners of \a quads
 *                          that neighbor \a q.
 * \param [in]     conn   The connectivity structure for the forest.
 */
void                p8est_quadrant_corner_neighbor_extra (const
                                                          p8est_quadrant_t *
                                                          q, p4est_locidx_t t,
                                                          int corner,
                                                          sc_array_t * quads,
                                                          sc_array_t *
                                                          treeids,
                                                          sc_array_t *
                                                          ncorners,
                                                          p8est_connectivity_t
                                                          * conn);

/** Compute the half size corner neighbor of a quadrant.
 *
 * \param [in]  q       The quadrant whose corner neighbor will be constructed.
 * \param [in]  corner  The corner across which to generate the neighbor.
 * \param [out] r       Morton index filled with the half size corner neighbor.
 */
void                p8est_quadrant_half_corner_neighbor (const
                                                         p8est_quadrant_t * q,
                                                         int corner,
                                                         p8est_quadrant_t *
                                                         r);

/** Compute the corner node of a quadrant.
 * \param [in]     q      Input quadrant, must be valid.
 * \param [in]     corner The corner across which to generate the neighbor.
 * \param [in,out] r      Node that will not be clamped inside.
 * \note \a q may point to the same quadrant as \a r.
 */
void                p8est_quadrant_corner_node (const p8est_quadrant_t * q,
                                                int corner,
                                                p8est_quadrant_t * r);

/** Compute the 8 children of a quadrant.
 * \param [in]     q  Input quadrant.
 * \param [in,out] c0 First computed child.
 *                    \a q may point to the same quadrant as \a c0.
 * \note The user_data of \a c0, c1, c2, c3, c4, c5, c6, c7 is never modified.
 */
void                p8est_quadrant_children (const p8est_quadrant_t * q,
                                             p8est_quadrant_t * c0,
                                             p8est_quadrant_t * c1,
                                             p8est_quadrant_t * c2,
                                             p8est_quadrant_t * c3,
                                             p8est_quadrant_t * c4,
                                             p8est_quadrant_t * c5,
                                             p8est_quadrant_t * c6,
                                             p8est_quadrant_t * c7);

/** Compute the 8 children of a quadrant, array version.
 * \param [in]     q  Input quadrant.
 * \param [in,out] c  The 8 computed children in z-order.
 *                    q may point to the same quadrant as c[0].
 * \note The user_data of c[i] is never modified.
 */
void                p8est_quadrant_childrenv (const p8est_quadrant_t * q,
                                              p8est_quadrant_t c[]);

/** Compute the 8 children of a quadrant, array version.
 * \param [in]     q  Input quadrant.
 * \param [in,out] c  Pointers to the 8 computed children in z-order.
 *                    q may point to the same quadrant as c[0].
 * \note The user_data of c[i] is never modified.
 */
void                p8est_quadrant_childrenpv (const p8est_quadrant_t * q,
                                               p8est_quadrant_t * c[]);

/** Compute the first descendant of a quadrant on a given level.
 * \param [in]  q      Input quadrant.
 * \param [out] fd     First descendant of \a q on level \a level.
 * \param [in]  level  Level must be greater equal than q's level.
 */
void                p8est_quadrant_first_descendant (const p8est_quadrant_t *
                                                     q, p8est_quadrant_t * fd,
                                                     int level);

/** Compute the last descendant of a quadrant on a given level.
 * \param [in]  q      Input quadrant.
 * \param [out] ld     Last descendant of \a q on level \a level.
 * \param [in]  level  Level must be greater equal than q's level.
 */
void                p8est_quadrant_last_descendant (const p8est_quadrant_t *
                                                    q, p8est_quadrant_t * ld,
                                                    int level);

/** Compute the descendant of a quadrant touching a given corner.
 * \param [in]     q   Input quadrant.
 * \param [in,out] r   Existing quadrant whose Morton index will be filled.
 *                     Its user_data will be untouched.
 * \param [in]     c   The corner of \a q that \a r touches.
 * \param [in] level   The size of \a r.
 */
void                p8est_quadrant_corner_descendant (const p8est_quadrant_t *
                                                      q, p8est_quadrant_t * r,
                                                      int c, int level);

/** Computes the nearest common ancestor of two quadrants in the same tree.
 * \param [in]     q1 First input quadrant.
 * \param [in]     q2 Second input quadrant.
 * \param [in,out] r Existing quadrant whose Morton index will be filled.
 *                   Its user_data will be untouched.
 * \note \a q1, \a q2, \a r may point to the same quadrant.
 *       The user_data of \a r is never modified.
 */
void                p8est_nearest_common_ancestor (const p8est_quadrant_t *
                                                   q1,
                                                   const p8est_quadrant_t *
                                                   q2, p8est_quadrant_t * r);

/** Computes the nearest common ancestor of two quadrants in the same tree.
 * Descriptive, slower version of \a p8est_nearest_common_ancestor.
 * For debugging and educationial purposes only.
 */
void                p8est_nearest_common_ancestor_D (const p8est_quadrant_t *
                                                     q1,
                                                     const p8est_quadrant_t *
                                                     q2,
                                                     p8est_quadrant_t * r);

/** Transforms a quadrant/node across a face between trees.
 * \param [in]     q        Input quadrant/non-clamped node.
 * \param [in,out] r        Quadrant/node whose Morton index will be filled.
 * \param [in] ftransform   This array holds 9 integers.
 *             [0]..[2]     The coordinate axis sequence of the origin face.
 *             [3]..[5]     The coordinate axis sequence of the target face.
 *             [6]..[8]     Edge reverse flag for axes 0, 1; face code for 2.
 * \note \a q and \a r may NOT point to the same quadrant structure.
 */
void                p8est_quadrant_transform_face (const p8est_quadrant_t * q,
                                                   p8est_quadrant_t * r,
                                                   const int ftransform[]);

/** Transforms coordinates across a face between trees.
 * \param [in]  coords_in   Input coordinates.
 * \param [out] coords_out  Output coordinates.
 * \param [in] ftransform   This array holds 9 integers.
 *             [0]..[2]     The coordinate axis sequence of the origin face.
 *             [3]..[5]     The coordinate axis sequence of the target face.
 *             [6]..[8]     Edge reverse flag for axes 0, 1; face code for 2.
 */
void                p8est_coordinates_transform_face (const p4est_qcoord_t
                                                      coords_in[],
                                                      p4est_qcoord_t
                                                      coords_out[],
                                                      const int ftransform[]);

/** Checks if a quadrant touches an edge (diagonally inside or outside).
 */
int                 p8est_quadrant_touches_edge (const p8est_quadrant_t * q,
                                                 int edge, int inside);

/** Transforms a quadrant across an edge between trees.
 * \param [in]     q          Input quadrant.
 * \param [in,out] r          Quadrant whose Morton index will be filled.
 * \param [in]     ei         Edge info from p8est_find_edge_transform().
 * \param [in]     et         One of ei's transformations.
 * \param [in]     inside     The quadrant will be placed inside or outside.
 */
void                p8est_quadrant_transform_edge (const p8est_quadrant_t * q,
                                                   p8est_quadrant_t * r,
                                                   const p8est_edge_info_t *
                                                   ei,
                                                   const
                                                   p8est_edge_transform_t *
                                                   et, int inside);

/** Transforms coordinates on an edge between trees.
 * \param [in]     coords_in  Input coordinates.
 * \param [out]    coords_out Output coordinates.
 * \param [in]     ei         Edge info from p8est_find_edge_transform().
 * \param [in]     et         One of ei's transformations.
 */
void                p8est_coordinates_transform_edge (const p4est_qcoord_t
                                                      coords_in[],
                                                      p4est_qcoord_t
                                                      coords_out[],
                                                      const
                                                      p8est_edge_info_t *
                                                      ei,
                                                      const
                                                      p8est_edge_transform_t *
                                                      et);

/** Shifts a quadrant until it touches the specified edge from the inside.
 * If this shift is meant to recreate the effects of \a q on balancing across
 * the edge, then \a r, \a rup, and \a rdown may all be necessary for that
 * recreation.
 * \param [in]     q          Valid input quadrant.
 * \param [out]    r          Quadrant whose Morton index will be filled.
 *                            This quadrant results from shifting \a q
 *                            laterally towards the edge.
 * \param [out]    rup        Quadrant whose Morton index will be filled (may
 *                            be NULL).  This quadrant results from shifting
 *                            \a q diagonally towards \a edge's higher
 *                            corner.
 * \param [out]    rdown      Quadrant whose Morton index will be filled (may
 *                            be NULL).  This quadrant results from shifting
 *                            \a q diagonally towards \a edge's lower corner.
 * \param [in]     edge       Edge index.
 */
void                p8est_quadrant_shift_edge (const p8est_quadrant_t * q,
                                               p8est_quadrant_t * r,
                                               p8est_quadrant_t * rup,
                                               p8est_quadrant_t * rdown,
                                               int edge);

/** Checks if a quadrant touches a corner (diagonally inside or outside).
 */
int                 p8est_quadrant_touches_corner (const p8est_quadrant_t * q,
                                                   int corner, int inside);

/** Move a quadrant inside or diagonally outside a corner position.
 * \param [in,out] q        This quadrant only requires a valid level.
 * \param [in]     icorner  Number of the corner in 0..7.
 * \param [int]    inside   Boolean flag for inside or diagonally outside.
 */
void                p8est_quadrant_transform_corner (p8est_quadrant_t * r,
                                                     int corner, int inside);

/** Shifts a quadrant until it touches the specified corner from the inside.
 * \param [in]     q          Valid input quadrant.
 * \param [in,out] r          Quadrant whose Morton index will be filled.
 * \param [in]     corner     Corner index.
 */
void                p8est_quadrant_shift_corner (const p8est_quadrant_t * q,
                                                 p8est_quadrant_t * r,
                                                 int corner);

/** Computes the linear position of a quadrant in a uniform grid.
 * The grid and quadrant levels need not coincide.
 * If they do, this is the inverse of \ref p8est_quadrant_set_morton.
 * \param [in] quadrant  Quadrant whose linear index will be computed.
 *                       If the quadrant is smaller than the grid (has a higher
 *                       quadrant->level), the result is computed from its
 *                       ancestor at the grid's level.
 *                       If the quadrant has a smaller level than the grid (it
 *                       is bigger than a grid cell), the grid cell sharing its
 *                       lower left corner is used as reference.
 * \param [in] level     The level of the regular grid compared to which the
 *                       linear position is to be computed.
 *                       The level must be less equal P8EST_OLD_MAXLEVEL
 *                       since this is a legacy function restricted to 64 bits.
 * \return Returns the linear position of this quadrant on a grid.
 * \note The user_data of \a quadrant is never modified.
 */
uint64_t            p8est_quadrant_linear_id (const p8est_quadrant_t *
                                              quadrant, int level);

/** Set quadrant Morton indices based on linear position in uniform grid.
 * This is the inverse operation of \ref p8est_quadrant_linear_id.
 * \param [in,out] quadrant  Quadrant whose Morton indices will be set.
 * \param [in]     level     Level of the grid and of the resulting quadrant.
 * \param [in]     id        Linear index of the quadrant on a uniform grid.
 * \note The user_data of \a quadrant is never modified.
 */
void                p8est_quadrant_set_morton (p8est_quadrant_t * quadrant,
                                               int level, uint64_t id);

/** Compute the successor according to the Morton index in a uniform mesh.
 * \param[in] quadrant  Quadrant whose Morton successor will be computed.
 *                      Must not be the last (top right) quadrant in the tree.
 * \param[in,out] result    The coordinates and level of the successor of
 *                          \b quadrant will be saved in \b result.
 */
void                p8est_quadrant_successor (const p8est_quadrant_t *
                                              quadrant,
                                              p8est_quadrant_t * result);

/** Compute the predecessor according to the Morton index in a uniform mesh.
 * \param[in] quadrant  Quadrant whose Morton predecessor will be computed.
 *                      Must not be the first (bottom left) quadrant in the tree.
 * \param[in,out] result    The coordinates and level of the predecessor of
 *                          \b quadrant will be saved in result.
 */
void                p8est_quadrant_predecessor (const p8est_quadrant_t *
                                                quadrant,
                                                p8est_quadrant_t * result);

/** Initialize a random number generator by quadrant coordinates.
 * This serves to generate partition-independent and reproducible samples.
 * \param [in]  q               Valid quadrant.
 * \param [out] rstate          New state of random number generator.
 */
void                p8est_quadrant_srand (const p8est_quadrant_t * q,
                                          sc_rand_state_t * rstate);

/** Transform a quadrant from self's coordinate system to neighbor's coordinate system.
 *
 * \param [in]  nt            A neighbor transform.
 * \param [in]  self_quad     Input quadrant in self coordinates.
 * \param [out] neigh_coords  Quad transformed into neighbor coordinates.
 *
 * \note This transform gives meaningful results when \a self_quad is inside
 * the tree root or touches the interface between the two trees in the
 * transform.
 */
void                p8est_neighbor_transform_quadrant
  (const p8est_neighbor_transform_t * nt,
   const p8est_quadrant_t * self_quad, p8est_quadrant_t * neigh_quad);

/** Transform a quadrant from a neighbors's coordinate system to self's coordinate system.
 *
 * \param [in]  nt            A neighbor transform.
 * \param [in]  neigh_coords  Input quadrant in neighbor coordinates.
 * \param [out] self_coords   Quad transformed into self coordinates.
 *
 * \note This transform gives meaningful results when \a neigh_quad is inside
 * the tree root or touches the interface between the two trees in the
 * transform.
 */
void                p4est_neighbor_transform_quadrant_reverse
  (const p8est_neighbor_transform_t * nt,
   const p8est_quadrant_t * neigh_quad, p8est_quadrant_t * self_quad);
SC_EXTERN_C_END;

#endif /* !P8EST_BITS_H */<|MERGE_RESOLUTION|>--- conflicted
+++ resolved
@@ -533,13 +533,8 @@
  * \param [in,out] treeids An initialized but empty array where the ids of the
  *                        trees containing the edge neighbors will be placed.
  * \param [in,out] nedges if not NULL, filled with the edges of \a quads that
-<<<<<<< HEAD
  *                        neighbor \a q. the ints in \a nedges are encoded with
- *                        orientation informatin like the edge_to_edge array
-=======
- *                        neighbor \q. the ints in \nedges are encoded with
  *                        orientation information like the edge_to_edge array
->>>>>>> 2a79652a
  *                        in the p8est_connectivity_t struct
  * \param [in]     conn   The connectivity structure for the forest.
  */
