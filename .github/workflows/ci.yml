name: CI for Autotools/Linux

on:
  push:
    paths-ignore:
      - "**/CMakeLists.txt"
      - "**.cmake"
      - "**.cmake.in"
      - "cmake/**"
      - "CMake*"
      - ".github/workflows/ci_cmake.yml"
      - ".github/workflows/ci_darwin.yml"
      - ".github/workflows/ci_valgrind.yml"
  pull_request:

jobs:

  linux-multi1:
    runs-on: ubuntu-latest
    name: Build 1 on Linux
    steps:

    - name: Install system dependencies
      run: |
        sudo apt-get update -yq
        sudo apt-get install -yq --no-install-recommends \
            zlib1g-dev libmpich-dev mpich

    - name: Checkout source code
      uses: actions/checkout@v3
      with:
        submodules: true

    - name: Run bootstrap script
      run: ./bootstrap

    - name: Make check with debug, without shared
      shell: bash
      run: |
        DIR="checkdebug_static" && mkdir -p "$DIR" && cd "$DIR"
        ../configure --disable-shared --enable-debug \
            CFLAGS="-O0 -g -Wall"
        make -j V=0
        make -j check V=0

    - name: Make check with MPI and debug
      shell: bash
      run: |
        DIR="checkMPIdebug" && mkdir -p "$DIR" && cd "$DIR"
        ../configure --enable-mpi --enable-debug \
            CFLAGS="-O0 -g -Wall"
        make -j V=0
        make -j check V=0

    - name: Make check with MPI, without debug
      shell: bash
      run: |
        DIR="checkMPI" && mkdir -p "$DIR" && cd "$DIR"
        ../configure --enable-mpi \
            CFLAGS="-O2"
        make -j V=0
        make -j check V=0

    - name: Upload log files
      if: always()
      uses: actions/upload-artifact@v3
      with:
        name: linux_multi1_log
        path: |
          ./**/config.log
          ./**/test-suite.log
          ./**/test/*.log

  linux-multi2:
    runs-on: ubuntu-latest
    name: Build 2 on Linux
    steps:

    - name: Install system dependencies
      run: |
        sudo apt-get update -yq
        sudo apt-get install -yq --no-install-recommends \
            zlib1g-dev libmpich-dev mpich

    - name: Checkout source code
      uses: actions/checkout@v3
      with:
        submodules: true

    - name: Run bootstrap script
      run: ./bootstrap

    - name: Make check with MPI, debug and C++ compiler
      shell: bash
      run: |
        DIR="checkMPIdebugCXX" && mkdir -p "$DIR" && cd "$DIR"
        ../configure --enable-mpi --enable-debug \
            CFLAGS="-O0" CC=mpicxx
        make -j V=0
        make -j check V=0

    - name: Make distcheck without MPI and debug
      shell: bash
      run: |
        DIR="distcheck" && mkdir -p "$DIR" && cd "$DIR"
        ../configure
        make -j distcheck V=0

    - name: Upload log files
      if: always()
      uses: actions/upload-artifact@v3
      with:
        name: linux_multi2_log
        path: |
          ./**/config.log
          ./**/test-suite.log
          ./**/test/*.log

  linux-install:
    runs-on: ubuntu-latest
    name: Make install on Linux
    steps:

    - name: Install system dependencies
      run: |
        sudo apt-get update -yq
        sudo apt-get install -yq --no-install-recommends \
            zlib1g-dev libmpich-dev mpich

    - name: Checkout source code
      uses: actions/checkout@v3
      with:
        submodules: true
        fetch-depth: 0

    - name: Fix libsc to a specific version
      shell: bash
      run: |
        cd sc
<<<<<<< HEAD
        git checkout -b test-branch f4ebcd26e8980f244a1f47654e224c44b229f036
=======
        git checkout -b test-branch c29084433ef2534a4c0bd712c86763e96aa080e1
>>>>>>> e0d6d3b6

    - name: Run bootstrap script
      run: ./bootstrap

    - name: Install libsc with debug, without shared
      shell: bash
      run: |
        DIR="sc-checkdebug_static" && mkdir -p "$DIR" && cd "$DIR"
        ../sc/configure --disable-shared --enable-debug \
            CFLAGS="-O0 -g -Wall -pedantic"
        make -j V=0
        make -j check V=0
        make -j install V=0
        cd ..
        rm -rf sc/

    - name: Install p4est with debug, without shared
      shell: bash
      run: |
        DIR="p4est-checkdebug_static" && mkdir -p "$DIR" && cd "$DIR"
        ../configure --disable-shared --enable-debug \
            --with-sc="$PWD/../sc-checkdebug_static/local" \
            CFLAGS="-O0 -g -Wall -pedantic"
        make -j V=0
        make -j check V=0
        make -j install V=0

    - name: Upload log files
      if: always()
      uses: actions/upload-artifact@v3
      with:
        name: linux_install_log
        path: |
          ./**/config.log
          ./**/test-suite.log
          ./**/test/*.log

  linux-tarball:
    runs-on: ubuntu-latest
    name: Pack tarball on Linux
    steps:

    - name: Install system dependencies
      run: |
        sudo apt-get update -yq
        sudo apt-get install -yq --no-install-recommends \
            zlib1g-dev libmpich-dev mpich

    - name: Checkout source code
      uses: actions/checkout@v3
      with:
        submodules: true
        fetch-depth: 0

    - name: Identify version
      shell: bash
      run: |
        git tag
        git describe --abbrev=4 --match 'v*'

    - name: Run bootstrap script
      run: ./bootstrap

    - name: Configure and make
      shell: bash
      run: |
        DIR="tarball" && mkdir -p "$DIR" && cd "$DIR"
        ../configure --enable-mpi --enable-debug \
            CFLAGS="-O0 -g -pedantic -Wall -Wextra -Werror -Wno-unused-parameter \
                    -Wno-builtin-declaration-mismatch -Wno-implicit-fallthrough"
        make -j V=0
        make -j check V=0
        make -j distcheck V=0
        mv p4est-*.tar.gz ..

    - name: Upload tarball
      uses: actions/upload-artifact@v3
      with:
        name: p4est_tarball
        path: ./p4est-*.tar.gz

    - name: Upload log files
      if: always()
      uses: actions/upload-artifact@v3
      with:
        name: linux_tarball_log
        path: |
          ./**/config.log
          ./**/test-suite.log
          ./**/test/*.log<|MERGE_RESOLUTION|>--- conflicted
+++ resolved
@@ -137,11 +137,7 @@
       shell: bash
       run: |
         cd sc
-<<<<<<< HEAD
         git checkout -b test-branch f4ebcd26e8980f244a1f47654e224c44b229f036
-=======
-        git checkout -b test-branch c29084433ef2534a4c0bd712c86763e96aa080e1
->>>>>>> e0d6d3b6
 
     - name: Run bootstrap script
       run: ./bootstrap
