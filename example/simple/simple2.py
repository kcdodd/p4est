import numpy as np
<<<<<<< HEAD
=======
import sys
import time
>>>>>>> 6e7de55d
import pyvista as pv
from p4est import (
  P4est,
  QuadMesh )

#+++++++++++++++++++++++++++++++++++++++++++++++++++++++++++++++++++++++++++++++
def unit_square():
  verts = np.array([
    [0, 0, 0],
    [1, 0, 0],
    [0, 1, 0],
    [1, 1, 0] ])

  cells = np.array([
    [[0, 1], [2, 3]] ])

  return QuadMesh(
    verts = verts,
    cells = cells )

#+++++++++++++++++++++++++++++++++++++++++++++++++++++++++++++++++++++++++++++++
def cube(length = 1.0):
  half = 0.5*length

  verts = np.stack(
    np.meshgrid(
      [-half, half],
      [-half, half],
      [-half, half],
      indexing = 'ij'),
    axis = -1).transpose(2,1,0,3).reshape(-1, 3)

  print(verts)


  #Cell with vertex ordering [V0, V1] , [V2, V3]
  cells = np.array([
    [[0, 1], [4, 5]], #Origin Cell

    [[1, 3], [5, 7]],  #Right of Origin Cell

    [[2, 0], [6, 4]],  #Left of Origin Cell

    [[3, 2], [7, 6]],  #Opposite of Origin Cell

    [[1, 3], [0, 2]],  #Bottom Cell 

    [[5, 7], [4, 6]]])  #Top Cell
  return QuadMesh(
    verts = verts,
    cells = cells )

#+++++++++++++++++++++++++++++++++++++++++++++++++++++++++++++++++++++++++++++++
def stack_o_squares():
  verts = np.array([
    [0, 0, 0],
    [1, 0, 0],

    [0, 1, 0],
    [1, 1, 0],

    [0, 2, 0],
    [1, 2, 0],

    [0, 3, 0],
    [1, 3, 0], ],
    dtype = np.float64)

  cells = np.array([
    [[0, 1], [2, 3]],
    [[2, 3], [4, 5]],
    [[4, 5], [6, 7]], ],
    dtype = np.int32)

  return QuadMesh(
    verts = verts,
    cells = cells )

#+++++++++++++++++++++++++++++++++++++++++++++++++++++++++++++++++++++++++++++++
def star(r1 = 1.0, r2 = 1.5):

  verts = np.zeros((13, 3), dtype = np.float64)

  i = np.arange(6)
  t = np.pi*i/3

  verts[1::2, 0] = r1*np.cos(t)
  verts[1::2, 1] = r1*np.sin(t)

  verts[2::2, 0] = r2*np.cos(t + np.pi / 6)
  verts[2::2, 1] = r2*np.sin(t + np.pi / 6)

  cells = np.array([
    [[0, 1], [3, 2]],
    [[0, 3], [5, 4]],
    [[5, 6], [0, 7]],
    [[8, 7], [9, 0]],
    [[9, 0], [10, 11]],
    [[12, 1], [11, 0]] ],
    dtype = np.int32)

  return QuadMesh(
    verts = verts,
    cells = cells )

#+++++++++++++++++++++++++++++++++++++++++++++++++++++++++++++++++++++++++++++++
def periodic_stack():
  verts = np.array([
    [0, 0, 0],
    [1, 0, 0],

    [0, 1, 0],
    [1, 1, 0],

    [0, 2, 0],
    [1, 2, 0],

    [0, 3, 0],
    [1, 3, 0], ],
    dtype = np.float64)

  vert_nodes = -np.ones(len(verts), dtype = np.int32)
  vert_nodes[[0,-2]] = 0
  vert_nodes[[1,-1]] = 1

  cells = np.array([
    [[0, 1], [2, 3]],
    [[2, 3], [4, 5]],
    [[4, 5], [6, 7]], ],
    dtype = np.int32)

  return QuadMesh(
    verts = verts,
    cells = cells,
    vert_nodes = vert_nodes )

#+++++++++++++++++++++++++++++++++++++++++++++++++++++++++++++++++++++++++++++++
def icosahedron_spherical(radius = 1.0):

  c3 = np.cos(np.pi/3)
  s3 = np.sin(np.pi/3)

  theta = np.linspace(-np.pi, np.pi, 6)
  dtheta = theta[1] - theta[0]

  phi = np.array([
    -0.5*np.pi,
    - np.arctan(0.5),
    np.arctan(0.5),
    0.5*np.pi ])

  verts = np.zeros((22,3))

  verts[:5,0] = theta[:5]
  verts[:5,1] = phi[0]

  verts[5:11,0] = theta - 0.5*dtheta
  verts[5:11,1] = phi[1]

  verts[11:17,0] = theta
  verts[11:17,1] = phi[2]

  verts[17:,0] = theta[:5] + 0.5*dtheta
  verts[17:,1] = phi[3]

  verts[:,2] = radius

  # verts = trans_sphere_to_cart(verts)

  vert_nodes = -np.ones(len(verts), dtype = np.int32)
  vert_nodes[[0,1,2,3,4]] = 0
  vert_nodes[[5,10]] = 1
  vert_nodes[[11,16]] = 2
  vert_nodes[[17,18,19,20,21]] = 3

  cells = np.array([
    [[5,  11], [0,  6]],
    [[11, 17], [6, 12]],
    [[6,  12], [1,  7]],
    [[12, 18], [7, 13]],
    [[7,  13], [2,  8]],
    [[13, 19], [8, 14]],
    [[8,  14], [3,  9]],
    [[14, 20], [9, 15]],
    [[9,  15], [4, 10]],
    [[15, 21], [10, 16]]],
    dtype = np.int32 )

  return QuadMesh(
    verts = verts,
    cells = cells,
    vert_nodes = vert_nodes)

#+++++++++++++++++++++++++++++++++++++++++++++++++++++++++++++++++++++++++++++++
def icosahedron(radius = 1.0):
  mesh = icosahedron_spherical(radius = radius)

  return QuadMesh(
    verts = trans_sphere_to_cart(mesh.verts),
    cells = mesh.cells,
    vert_nodes = mesh.vert_nodes)

#+++++++++++++++++++++++++++++++++++++++++++++++++++++++++++++++++++++++++++++++
def trans_sphere_to_cart(coords):
  """Transforms coordinates from spherical to cartesian

  Parameters
  ----------
  coords : array with shape = (NV, 3)

    The coordinates are assumed to be (in order):
    * azimuthal angle [-pi, pi]
    * polar angle [-pi/2, pi/2]
    * radius


  """

  theta = coords[...,0]
  phi = coords[...,1]
  r = coords[...,2]

  xyz = np.zeros_like(coords)
  xyz[...,0] = r*np.cos(theta)*np.cos(phi)
  xyz[...,1] = r*np.sin(theta)*np.cos(phi)
  xyz[...,2] = r*np.sin(phi)

  return xyz

#+++++++++++++++++++++++++++++++++++++++++++++++++++++++++++++++++++++++++++++++
def interp_slerp(eta, x0, x1):
  """Spherical linear interpolation
  """
  _x0 = np.linalg.norm(x0, axis = -1)
  _x1 = np.linalg.norm(x1, axis = -1)

  cos_theta = np.sum(x0*x1, axis = -1) / (_x0 * _x1)
 # sin_theta = np.sqrt(1.0 - cos_theta**2)
  theta = np.arccos(cos_theta)
  sin_theta = np.sin(theta)
  c0 = np.sin((1.0 - eta) * theta) / sin_theta
  c1 = np.sin(eta * theta) / sin_theta

  return c0[...,None] * x0 + c1[...,None] * x1

#+++++++++++++++++++++++++++++++++++++++++++++++++++++++++++++++++++++++++++++++
def interp_slerp_quad(verts, uv):
  """Spherical linear interpolation of quadrilateral vertices
  """
  return interp_slerp(
    eta = uv[:,1],
    x0 = interp_slerp(
      eta = uv[:,0],
      x0 = verts[:,0,0],
      x1 = verts[:,0,1]),
    x1 = interp_slerp(
      eta = uv[:,0],
      x0 = verts[:,1,0],
      x1 = verts[:,1,1]) )

#+++++++++++++++++++++++++++++++++++++++++++++++++++++++++++++++++++++++++++++++
def interp_sphere_to_cart_slerp(verts, uv):
  return interp_slerp_quad(
    verts = trans_sphere_to_cart(verts),
    uv = uv )

#+++++++++++++++++++++++++++++++++++++++++++++++++++++++++++++++++++++++++++++++
def plot_mesh(mesh):

  pv.set_plot_theme('paraview')
  p = pv.Plotter()

  nc = len(mesh.cells)

  faces = np.empty((nc, 5), dtype = mesh.cells.dtype)
  faces[:,0] = 4
  faces[:nc,1] = mesh.cells[:,0,0]
  faces[:nc,2] = mesh.cells[:,0,1]
  faces[:nc,3] = mesh.cells[:,1,1]
  faces[:nc,4] = mesh.cells[:,1,0]

  verts = mesh.verts

  p.add_mesh(
    pv.PolyData(verts, faces = faces.ravel()),
    # scalars = np.arange(len(mesh.verts)),
    scalars = np.arange(len(mesh.cells)),
    show_edges = True,
    line_width = 1,
    point_size = 3 )


  for i in range(len(mesh.node_cells_offset)-1):
    m = mesh.vert_nodes == i
    node_verts = verts[m]

    if len(node_verts):
      p.add_points(
        node_verts,
        point_size = 7,
        color = 'red',
        opacity = 0.75 )

      p.add_point_labels(
        node_verts,
        labels = [ str(i) ]*len(node_verts),
        text_color = 'yellow',
        font_size = 30,
        fill_shape = False )

  p.add_axes()
  p.add_cursor(bounds=(0.0, 1.0, 0.0, 1.0, 0.0, 1.0))
  p.show()
#+++++++++++++++++++++++++++++++++++++++++++++++++++++++++++++++++++++++++++++++
def plot_grid(grid, interp = None):
  scale = 0.95
  _scale = 1.0 - scale


  nc = len(grid.leaf_info)
  verts = np.empty((4*nc, 3))
  verts[:nc] = grid.leaf_coord(uv = (_scale, _scale), interp = interp)
  verts[nc:2*nc] = grid.leaf_coord(uv = (_scale, scale), interp = interp)
  verts[2*nc:3*nc] = grid.leaf_coord(uv = (scale, scale), interp = interp)
  verts[3*nc:] = grid.leaf_coord(uv = (scale, _scale), interp = interp)

  idx = np.arange(nc)

  faces = np.empty((nc, 5), dtype = np.int32)
  faces[:,0] = 4
  faces[:nc,1] = idx
  faces[:nc,2] = idx + nc
  faces[:nc,3] = idx + 2*nc
  faces[:nc,4] = idx + 3*nc

  return verts,faces
#+++++++++++++++++++++++++++++++++++++++++++++++++++++++++++++++++++++++++++++++

# mesh = star()
# mesh = periodic_stack()
# mesh = icosahedron()
# mesh = icosahedron_spherical()
mesh = cube()


grid = P4est(
  mesh = mesh,
  min_level = 0)

print("leaf_info")
print(grid.leaf_info)

print("centers")
print(grid.leaf_coord(uv = (0.5, 0.5)))

<<<<<<< HEAD
# plot_mesh(mesh)

for r in range(4):
  grid.leaf_info['adapt'] = 1
=======
plot_mesh(mesh)
print(grid)
pv.set_plot_theme('paraview')
p = pv.Plotter()
p.show(interactive_update = True, auto_close=False)
p.camera.position = (3.1477774788672055, 3.1477774788672055, 3.1477774788672055)
for r in range(7):
  grid.leaf_info['refine'] = 1
>>>>>>> 6e7de55d
  grid.refine()
  verts,faces = plot_grid(grid, interp = interp_slerp_quad)
  p.add_mesh(
    pv.PolyData(verts, faces = faces.ravel()),
    scalars = grid.leaf_info['root'],
    show_edges = True,
    line_width = 1,
    point_size = 3 )


  p.add_axes()
  p.add_cursor(bounds=(0.0, 1.0, 0.0, 1.0, 0.0, 1.0))
  p.update()

<<<<<<< HEAD
plot_grid(grid, interp = interp_sphere_to_cart_slerp)
=======

>>>>>>> 6e7de55d

# print('rank', grid.comm.rank, len(grid.leaf_info))
# print('rank', grid.comm.rank, grid.leaf_info)


<|MERGE_RESOLUTION|>--- conflicted
+++ resolved
@@ -1,9 +1,4 @@
 import numpy as np
-<<<<<<< HEAD
-=======
-import sys
-import time
->>>>>>> 6e7de55d
 import pyvista as pv
 from p4est import (
   P4est,
@@ -36,9 +31,6 @@
       indexing = 'ij'),
     axis = -1).transpose(2,1,0,3).reshape(-1, 3)
 
-  print(verts)
-
-
   #Cell with vertex ordering [V0, V1] , [V2, V3]
   cells = np.array([
     [[0, 1], [4, 5]], #Origin Cell
@@ -49,7 +41,7 @@
 
     [[3, 2], [7, 6]],  #Opposite of Origin Cell
 
-    [[1, 3], [0, 2]],  #Bottom Cell 
+    [[1, 3], [0, 2]],  #Bottom Cell
 
     [[5, 7], [4, 6]]])  #Top Cell
   return QuadMesh(
@@ -241,9 +233,9 @@
   _x1 = np.linalg.norm(x1, axis = -1)
 
   cos_theta = np.sum(x0*x1, axis = -1) / (_x0 * _x1)
- # sin_theta = np.sqrt(1.0 - cos_theta**2)
   theta = np.arccos(cos_theta)
   sin_theta = np.sin(theta)
+
   c0 = np.sin((1.0 - eta) * theta) / sin_theta
   c1 = np.sin(eta * theta) / sin_theta
 
@@ -296,7 +288,7 @@
     point_size = 3 )
 
 
-  for i in range(len(mesh.node_cells_offset)-1):
+  for i in range(len(mesh.node_cells)):
     m = mesh.vert_nodes == i
     node_verts = verts[m]
 
@@ -317,11 +309,14 @@
   p.add_axes()
   p.add_cursor(bounds=(0.0, 1.0, 0.0, 1.0, 0.0, 1.0))
   p.show()
+
 #+++++++++++++++++++++++++++++++++++++++++++++++++++++++++++++++++++++++++++++++
 def plot_grid(grid, interp = None):
-  scale = 0.95
+  scale = 0.99
   _scale = 1.0 - scale
 
+  pv.set_plot_theme('paraview')
+  p = pv.Plotter()
 
   nc = len(grid.leaf_info)
   verts = np.empty((4*nc, 3))
@@ -339,43 +334,6 @@
   faces[:nc,3] = idx + 2*nc
   faces[:nc,4] = idx + 3*nc
 
-  return verts,faces
-#+++++++++++++++++++++++++++++++++++++++++++++++++++++++++++++++++++++++++++++++
-
-# mesh = star()
-# mesh = periodic_stack()
-# mesh = icosahedron()
-# mesh = icosahedron_spherical()
-mesh = cube()
-
-
-grid = P4est(
-  mesh = mesh,
-  min_level = 0)
-
-print("leaf_info")
-print(grid.leaf_info)
-
-print("centers")
-print(grid.leaf_coord(uv = (0.5, 0.5)))
-
-<<<<<<< HEAD
-# plot_mesh(mesh)
-
-for r in range(4):
-  grid.leaf_info['adapt'] = 1
-=======
-plot_mesh(mesh)
-print(grid)
-pv.set_plot_theme('paraview')
-p = pv.Plotter()
-p.show(interactive_update = True, auto_close=False)
-p.camera.position = (3.1477774788672055, 3.1477774788672055, 3.1477774788672055)
-for r in range(7):
-  grid.leaf_info['refine'] = 1
->>>>>>> 6e7de55d
-  grid.refine()
-  verts,faces = plot_grid(grid, interp = interp_slerp_quad)
   p.add_mesh(
     pv.PolyData(verts, faces = faces.ravel()),
     scalars = grid.leaf_info['root'],
@@ -386,15 +344,54 @@
 
   p.add_axes()
   p.add_cursor(bounds=(0.0, 1.0, 0.0, 1.0, 0.0, 1.0))
-  p.update()
-
-<<<<<<< HEAD
-plot_grid(grid, interp = interp_sphere_to_cart_slerp)
-=======
-
->>>>>>> 6e7de55d
-
-# print('rank', grid.comm.rank, len(grid.leaf_info))
-# print('rank', grid.comm.rank, grid.leaf_info)
-
-
+  p.show()
+
+#+++++++++++++++++++++++++++++++++++++++++++++++++++++++++++++++++++++++++++++++
+def run_icosahedron_spherical():
+  mesh = icosahedron_spherical()
+
+  grid = P4est(
+    mesh = mesh,
+    min_level = 0)
+
+  for r in range(3):
+    grid.leaf_info['adapt'] = 1
+    grid.refine()
+
+  plot_grid(grid, interp = interp_sphere_to_cart_slerp)
+
+
+#+++++++++++++++++++++++++++++++++++++++++++++++++++++++++++++++++++++++++++++++
+def run_icosahedron():
+  mesh = icosahedron()
+
+  grid = P4est(
+    mesh = mesh,
+    min_level = 0)
+
+  for r in range(4):
+    grid.leaf_info['adapt'] = 1
+    grid.refine()
+
+  plot_grid(grid, interp = interp_slerp_quad)
+
+#+++++++++++++++++++++++++++++++++++++++++++++++++++++++++++++++++++++++++++++++
+def run_cube():
+  mesh = cube()
+
+  grid = P4est(
+    mesh = mesh,
+    min_level = 0)
+
+  for r in range(4):
+    grid.leaf_info['adapt'] = 1
+    grid.refine()
+
+  plot_grid(grid, interp = interp_slerp_quad)
+
+
+#+++++++++++++++++++++++++++++++++++++++++++++++++++++++++++++++++++++++++++++++
+if __name__ == '__main__':
+  run_icosahedron_spherical()
+  run_icosahedron()
+  run_cube()